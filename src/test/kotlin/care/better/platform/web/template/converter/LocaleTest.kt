--- conflicted
+++ resolved
@@ -30,8 +30,8 @@
 import care.better.platform.web.template.converter.raw.context.ConversionContext
 import care.better.platform.web.template.converter.value.LocaleBasedValueConverter
 import com.fasterxml.jackson.databind.JsonNode
+import com.fasterxml.jackson.databind.ObjectMapper
 import com.fasterxml.jackson.databind.SerializationFeature
-import com.fasterxml.jackson.databind.json.JsonMapper
 import com.fasterxml.jackson.databind.node.ObjectNode
 import com.fasterxml.jackson.datatype.joda.JodaModule
 import com.fasterxml.jackson.datatype.jsr310.JavaTimeModule
@@ -148,15 +148,9 @@
     @Throws(IOException::class, JAXBException::class)
     fun testSerialization() {
         val webTemplate = WebTemplateBuilder.buildNonNull(getTemplate("/convert/templates/Testing.opt"),  WebTemplateBuilderContext("en"))
-<<<<<<< HEAD
-        val mapper = JsonMapper.builder()
-                .addModule(JavaTimeModule())
-                .build()
-=======
         val mapper = ObjectMapper().apply {
             this.registerModule(JavaTimeModule())
         }
->>>>>>> fa5ab6ac
         val jsonNode: JsonNode = mapper.valueToTree(webTemplate)
         val node = jsonNode.path("tree").path("children").path(0)
         assertThat(node.path("aqlPath").isMissingNode).isFalse
