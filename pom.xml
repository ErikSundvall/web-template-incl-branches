--- conflicted
+++ resolved
@@ -18,11 +18,7 @@
 
     <groupId>care.better.platform</groupId>
     <artifactId>web-template</artifactId>
-<<<<<<< HEAD
     <version>3.2.4-SNAPSHOT</version>
-=======
-    <version>3.1.14-SNAPSHOT</version>
->>>>>>> 114f1c91
 
     <name>${project.groupId}:${project.artifactId}</name>
     <description>WebTemplate implementation for openEHR CDR</description>
@@ -37,11 +33,7 @@
         <jetbrains-annotations.version>20.1.0</jetbrains-annotations.version>
         <log4j-api-kotlin.version>1.2.0</log4j-api-kotlin.version>
 
-<<<<<<< HEAD
-        <ehr-common.version>3.2.3-A1</ehr-common.version>
-=======
-        <ehr-common.version>3.1.8</ehr-common.version>
->>>>>>> 114f1c91
+        <ehr-common.version>3.2.3</ehr-common.version>
 
         <assertj.version>3.24.2</assertj.version>
         <commons-io.version>2.11.0</commons-io.version>
