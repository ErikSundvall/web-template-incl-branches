--- conflicted
+++ resolved
@@ -18,11 +18,7 @@
 
     <groupId>care.better.platform</groupId>
     <artifactId>web-template</artifactId>
-<<<<<<< HEAD
-    <version>3.2.0-SNAPSHOT</version>
-=======
     <version>4.0.0-SNAPSHOT</version>
->>>>>>> 9372f596
 
     <name>${project.groupId}:${project.artifactId}</name>
     <description>WebTemplate implementation for openEHR CDR</description>
@@ -37,11 +33,7 @@
         <jetbrains-annotations.version>20.1.0</jetbrains-annotations.version>
         <log4j-api-kotlin.version>1.2.0</log4j-api-kotlin.version>
 
-<<<<<<< HEAD
-        <ehr-common.version>3.2.0-A1</ehr-common.version>
-=======
         <ehr-common.version>4.0.0-A14</ehr-common.version>
->>>>>>> 9372f596
 
         <assertj.version>3.24.2</assertj.version>
         <commons-io.version>2.11.0</commons-io.version>
