<?xml version="1.0" encoding="UTF-8"?>
<!--
	Copyright 2021 Better Ltd (www.better.care)

	Licensed under the Apache License, Version 2.0 (the "License");
	you may not use this file except in compliance with the License.
	You may obtain a copy of the License at

	http://www.apache.org/licenses/LICENSE-2.0

	Unless required by applicable law or agreed to in writing, software
	distributed under the License is distributed on an "AS IS" BASIS,
	WITHOUT WARRANTIES OR CONDITIONS OF ANY KIND, either express or implied.
	See the License for the specific language governing permissions and
	limitations under the License.
--><project xmlns="http://maven.apache.org/POM/4.0.0" xmlns:xsi="http://www.w3.org/2001/XMLSchema-instance" xsi:schemaLocation="http://maven.apache.org/POM/4.0.0 http://maven.apache.org/xsd/maven-4.0.0.xsd">
    <modelVersion>4.0.0</modelVersion>

    <groupId>care.better.platform</groupId>
    <artifactId>web-template</artifactId>
    <version>4.0.0-SNAPSHOT</version>

    <name>${project.groupId}:${project.artifactId}</name>
    <description>WebTemplate implementation for openEHR CDR</description>
    <url>https://github.com/better-care/web-template</url>

    <packaging>jar</packaging>

    <properties>
        <java.version>17</java.version>
        <kotlin.version>1.6.10</kotlin.version>

        <jetbrains-annotations.version>20.1.0</jetbrains-annotations.version>

<<<<<<< HEAD
        <ehr-common.version>4.0.0-A6</ehr-common.version>
=======
        <ehr-common.version>3.2.2-A3</ehr-common.version>
>>>>>>> 499c3659

        <jackson.version>2.14.1</jackson.version>
        <jakarta.xml.bind.version>2.3.3</jakarta.xml.bind.version>
        <jaxb-runtime.version>2.3.6</jaxb-runtime.version>
        <joda-time.version>2.11.1</joda-time.version>
        <commons-lang3.version>3.12.0</commons-lang3.version>
        <commons-io.version>2.11.0</commons-io.version>
        <commons-math3.version>3.6.1</commons-math3.version>
        <assertj.version>3.23.1</assertj.version>
        <jupiter.version>5.9.0</jupiter.version>

        <maven.compiler.source>${java.version}</maven.compiler.source>
        <maven.compiler.target>${java.version}</maven.compiler.target>

        <maven-compiler-plugin.version>3.10.1</maven-compiler-plugin.version>
        <maven-dokka-plugin.version>1.5.31</maven-dokka-plugin.version>
        <maven-enforcer-plugin.version>3.1.0</maven-enforcer-plugin.version>
        <maven-gpg-plugin.version>1.6</maven-gpg-plugin.version>
        <maven-jacoco-plugin.version>0.8.8</maven-jacoco-plugin.version>
        <maven-nexus-staging-plugin.version>1.6.13</maven-nexus-staging-plugin.version>
        <maven-scm-provider-gitexe.version>1.9.5</maven-scm-provider-gitexe.version>
        <maven-source-plugin.version>3.2.1</maven-source-plugin.version>
        <maven-surefire-plugin.version>2.22.2</maven-surefire-plugin.version>

        <project.build.sourceEncoding>UTF-8</project.build.sourceEncoding>
    </properties>

    <dependencyManagement>
        <dependencies>
            <dependency>
                <groupId>org.jetbrains</groupId>
                <artifactId>annotations</artifactId>
                <version>${jetbrains-annotations.version}</version>
            </dependency>

            <dependency>
                <groupId>org.jetbrains.kotlin</groupId>
                <artifactId>kotlin-reflect</artifactId>
                <version>${kotlin.version}</version>
            </dependency>

            <dependency>
                <groupId>joda-time</groupId>
                <artifactId>joda-time</artifactId>
                <version>${joda-time.version}</version>
            </dependency>
        </dependencies>
    </dependencyManagement>

    <dependencies>
        <dependency>
            <groupId>org.jetbrains.kotlin</groupId>
            <artifactId>kotlin-reflect</artifactId>
            <version>${kotlin.version}</version>
        </dependency>

        <dependency>
            <groupId>org.jetbrains.kotlin</groupId>
            <artifactId>kotlin-stdlib</artifactId>
            <version>${kotlin.version}</version>
        </dependency>

        <dependency>
            <groupId>org.jetbrains.kotlin</groupId>
            <artifactId>kotlin-stdlib-jdk8</artifactId>
            <version>${kotlin.version}</version>
        </dependency>

        <dependency>
            <groupId>org.jetbrains</groupId>
            <artifactId>annotations</artifactId>
            <version>${jetbrains-annotations.version}</version>
        </dependency>

        <dependency>
            <groupId>care.better.platform</groupId>
            <artifactId>ehr-common-model</artifactId>
            <version>${ehr-common.version}</version>
        </dependency>

        <dependency>
            <groupId>care.better.platform</groupId>
            <artifactId>ehr-common-utils</artifactId>
            <version>${ehr-common.version}</version>
        </dependency>

        <dependency>
            <groupId>care.better.platform</groupId>
            <artifactId>ehr-common-time</artifactId>
            <version>${ehr-common.version}</version>
        </dependency>

        <dependency>
            <groupId>care.better.platform</groupId>
            <artifactId>ehr-common-json-jackson</artifactId>
            <version>${ehr-common.version}</version>
        </dependency>

        <dependency>
            <groupId>care.better.platform</groupId>
            <artifactId>ehr-common-terminology</artifactId>
            <version>${ehr-common.version}</version>
        </dependency>

        <dependency>
            <groupId>care.better.platform</groupId>
            <artifactId>ehr-common-xml-jaxb</artifactId>
            <version>${ehr-common.version}</version>
        </dependency>

        <dependency>
            <groupId>care.better.platform</groupId>
            <artifactId>ehr-common-path</artifactId>
            <version>${ehr-common.version}</version>
        </dependency>

        <dependency>
            <groupId>care.better.platform</groupId>
            <artifactId>ehr-common-amnode</artifactId>
            <version>${ehr-common.version}</version>
        </dependency>

        <dependency>
            <groupId>org.apache.commons</groupId>
            <artifactId>commons-lang3</artifactId>
            <version>${commons-lang3.version}</version>
        </dependency>

        <dependency>
            <groupId>com.fasterxml.jackson.datatype</groupId>
            <artifactId>jackson-datatype-joda</artifactId>
            <version>${jackson.version}</version>
        </dependency>

        <dependency>
            <groupId>com.fasterxml.jackson.datatype</groupId>
            <artifactId>jackson-datatype-jsr310</artifactId>
            <version>${jackson.version}</version>
        </dependency>

        <dependency>
            <groupId>com.fasterxml.jackson.module</groupId>
            <artifactId>jackson-module-kotlin</artifactId>
            <version>${jackson.version}</version>
        </dependency>

        <dependency>
            <groupId>jakarta.xml.bind</groupId>
            <artifactId>jakarta.xml.bind-api</artifactId>
            <version>${jakarta.xml.bind.version}</version>
        </dependency>

        <dependency>
            <groupId>org.glassfish.jaxb</groupId>
            <artifactId>jaxb-runtime</artifactId>
            <version>${jaxb-runtime.version}</version>
            <scope>runtime</scope>
        </dependency>

        <dependency>
            <groupId>commons-io</groupId>
            <artifactId>commons-io</artifactId>
            <version>${commons-io.version}</version>
        </dependency>

        <dependency>
            <groupId>org.apache.commons</groupId>
            <artifactId>commons-math3</artifactId>
            <version>${commons-math3.version}</version>
            <scope>test</scope>
        </dependency>

        <dependency>
            <groupId>org.assertj</groupId>
            <artifactId>assertj-core</artifactId>
            <version>${assertj.version}</version>
            <scope>test</scope>
        </dependency>

        <dependency>
            <groupId>org.junit.jupiter</groupId>
            <artifactId>junit-jupiter-engine</artifactId>
            <version>${jupiter.version}</version>
            <scope>test</scope>
        </dependency>

        <dependency>
            <groupId>org.junit.jupiter</groupId>
            <artifactId>junit-jupiter-api</artifactId>
            <version>${jupiter.version}</version>
            <scope>test</scope>
        </dependency>

        <dependency>
            <groupId>org.junit.jupiter</groupId>
            <artifactId>junit-jupiter-params</artifactId>
            <version>${jupiter.version}</version>
            <scope>test</scope>
        </dependency>
    </dependencies>

    <build>
        <sourceDirectory>${project.basedir}/src/main/kotlin</sourceDirectory>
        <testSourceDirectory>${project.basedir}/src/test/kotlin</testSourceDirectory>
        <plugins>
            <plugin>
                <groupId>org.jetbrains.kotlin</groupId>
                <artifactId>kotlin-maven-plugin</artifactId>
                <version>${kotlin.version}</version>
                <executions>
                    <execution>
                        <id>compile</id>
                        <phase>compile</phase>
                        <goals>
                            <goal>compile</goal>
                        </goals>
                        <configuration>
                            <sourceDirs>
                                <sourceDir>${project.basedir}/src/main/kotlin</sourceDir>
                            </sourceDirs>
                        </configuration>
                    </execution>
                    <execution>
                        <id>test-compile</id>
                        <phase>test-compile</phase>
                        <goals>
                            <goal>test-compile</goal>
                        </goals>
                        <configuration>
                            <sourceDirs>
                                <sourceDir>${project.basedir}/src/test/kotlin</sourceDir>
                            </sourceDirs>
                        </configuration>
                    </execution>
                </executions>
                <configuration>
                    <jvmTarget>${java.version}</jvmTarget>
                    <args>
                        <arg>-Xjsr305=strict</arg>
                        <arg>-Xjvm-default=all-compatibility</arg>
                    </args>
                </configuration>
                <dependencies>
                    <dependency>
                        <groupId>org.jetbrains.kotlin</groupId>
                        <artifactId>kotlin-maven-noarg</artifactId>
                        <version>${kotlin.version}</version>
                    </dependency>
                    <dependency>
                        <groupId>org.jetbrains.kotlin</groupId>
                        <artifactId>kotlin-maven-allopen</artifactId>
                        <version>${kotlin.version}</version>
                    </dependency>
                </dependencies>
            </plugin>

            <plugin>
                <groupId>org.apache.maven.plugins</groupId>
                <artifactId>maven-enforcer-plugin</artifactId>
                <version>${maven-enforcer-plugin.version}</version>
                <executions>
                    <execution>
                        <id>enforce</id>
                        <configuration>
                            <rules>
                                <dependencyConvergence />
                                <requireMavenVersion>
                                    <version>[3.6.2,)</version> <!-- https://issues.apache.org/jira/browse/MNG-6506 -->
                                </requireMavenVersion>
                            </rules>
                        </configuration>
                        <goals>
                            <goal>enforce</goal>
                        </goals>
                    </execution>
                </executions>
            </plugin>

            <plugin>
                <groupId>org.apache.maven.plugins</groupId>
                <artifactId>maven-surefire-plugin</artifactId>
                <version>${maven-surefire-plugin.version}</version>
            </plugin>
        </plugins>
    </build>

    <profiles>
        <profile>
            <id>code-coverage</id>
            <build>
                <plugins>
                    <plugin>
                        <groupId>org.jacoco</groupId>
                        <artifactId>jacoco-maven-plugin</artifactId>
                        <version>${maven-jacoco-plugin.version}</version>
                        <executions>
                            <execution>
                                <goals>
                                    <goal>prepare-agent</goal>
                                </goals>
                            </execution>
                            <execution>
                                <id>report</id>
                                <phase>test</phase>
                                <goals>
                                    <goal>report</goal>
                                </goals>
                                <configuration>
                                    <outputDirectory>target/jacoco-report</outputDirectory>
                                </configuration>
                            </execution>
                        </executions>
                    </plugin>
                </plugins>
            </build>
        </profile>

        <profile>
            <id>central-release</id>
            <build>
                <plugins>
                    <plugin>
                        <groupId>org.apache.maven.plugins</groupId>
                        <artifactId>maven-source-plugin</artifactId>
                        <version>${maven-source-plugin.version}</version>
                        <executions>
                            <execution>
                                <id>attach-sources</id>
                                <goals>
                                    <goal>jar-no-fork</goal>
                                </goals>
                            </execution>
                        </executions>
                    </plugin>

                    <plugin>
                        <groupId>org.jetbrains.dokka</groupId>
                        <artifactId>dokka-maven-plugin</artifactId>
                        <version>${maven-dokka-plugin.version}</version>
                        <executions>
                            <execution>
                                <phase>prepare-package</phase>
                                <goals>
                                    <goal>javadocJar</goal>
                                </goals>
                            </execution>
                        </executions>
                        <configuration>
                            <sourceLinks>
                                <link>
                                    <url>https://github.com/better-care/web-template</url>
                                    <lineSuffix>#L</lineSuffix>
                                </link>
                            </sourceLinks>
                        </configuration>
                    </plugin>

                    <plugin>
                        <groupId>org.sonatype.plugins</groupId>
                        <artifactId>nexus-staging-maven-plugin</artifactId>
                        <version>${maven-nexus-staging-plugin.version}</version>
                        <extensions>true</extensions>
                        <configuration>
                            <serverId>ossrh</serverId>
                            <nexusUrl>https://s01.oss.sonatype.org</nexusUrl>
                            <autoReleaseAfterClose>true</autoReleaseAfterClose>
                        </configuration>
                    </plugin>

                    <plugin>
                        <groupId>org.apache.maven.plugins</groupId>
                        <artifactId>maven-gpg-plugin</artifactId>
                        <version>${maven-gpg-plugin.version}</version>
                        <executions>
                            <execution>
                                <id>sign-artifacts</id>
                                <phase>verify</phase>
                                <goals>
                                    <goal>sign</goal>
                                </goals>
                                <configuration>
                                    <gpgArguments>
                                        <arg>--pinentry-mode</arg>
                                        <arg>loopback</arg>
                                    </gpgArguments>
                                </configuration>
                            </execution>
                        </executions>
                    </plugin>

                </plugins>
            </build>
        </profile>
    </profiles>

    <licenses>
        <license>
            <name>The Apache License, Version 2.0</name>
            <url>http://www.apache.org/licenses/LICENSE-2.0.txt</url>
        </license>
    </licenses>

    <scm>
        <connection>scm:git:git://github.com:better-care/web-template.git</connection>
        <developerConnection>scm:git:ssh://github.com:better-care/web-template.git</developerConnection>
        <url>https://github.com/better-care/web-template/tree/master/</url>
    </scm>

    <developers>
        <developer>
            <name>Bostjan Lah</name>
            <email>bostjan.lah@better.care</email>
            <organization>Better Ltd</organization>
            <organizationUrl>https://www.better.care/</organizationUrl>
        </developer>

        <developer>
            <name>Matija Polajnar</name>
            <email>matija.polajnar@better.care</email>
            <organization>Better Ltd</organization>
            <organizationUrl>https://www.better.care/</organizationUrl>
        </developer>

        <developer>
            <name>Primož Delopst</name>
            <email>primoz.delopst@better.care</email>
            <organization>Better Ltd</organization>
            <organizationUrl>https://www.better.care/</organizationUrl>
        </developer>

        <developer>
            <name>Dušan Marković</name>
            <email>dusan.markovic@better.care</email>
            <organization>Better Ltd</organization>
            <organizationUrl>https://www.better.care/</organizationUrl>
        </developer>

        <developer>
            <name>Matic Ribič</name>
            <email>matic.ribic@better.care</email>
            <organization>Better Ltd</organization>
            <organizationUrl>https://www.better.care/</organizationUrl>
        </developer>
    </developers>

    <distributionManagement>
        <snapshotRepository>
            <id>ossrh</id>
            <url>https://s01.oss.sonatype.org/content/repositories/snapshots</url>
        </snapshotRepository>

        <repository>
            <id>ossrh</id>
            <url>https://s01.oss.sonatype.org/service/local/staging/deploy/maven2/</url>
        </repository>
    </distributionManagement>
</project><|MERGE_RESOLUTION|>--- conflicted
+++ resolved
@@ -32,11 +32,7 @@
 
         <jetbrains-annotations.version>20.1.0</jetbrains-annotations.version>
 
-<<<<<<< HEAD
-        <ehr-common.version>4.0.0-A6</ehr-common.version>
-=======
-        <ehr-common.version>3.2.2-A3</ehr-common.version>
->>>>>>> 499c3659
+        <ehr-common.version>4.0.0-A7</ehr-common.version>
 
         <jackson.version>2.14.1</jackson.version>
         <jakarta.xml.bind.version>2.3.3</jakarta.xml.bind.version>
