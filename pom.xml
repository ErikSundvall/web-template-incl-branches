<?xml version="1.0" encoding="UTF-8"?>
<!--
	Copyright 2021 Better Ltd (www.better.care)

	Licensed under the Apache License, Version 2.0 (the "License");
	you may not use this file except in compliance with the License.
	You may obtain a copy of the License at

	http://www.apache.org/licenses/LICENSE-2.0

	Unless required by applicable law or agreed to in writing, software
	distributed under the License is distributed on an "AS IS" BASIS,
	WITHOUT WARRANTIES OR CONDITIONS OF ANY KIND, either express or implied.
	See the License for the specific language governing permissions and
	limitations under the License.
--><project xmlns="http://maven.apache.org/POM/4.0.0" xmlns:xsi="http://www.w3.org/2001/XMLSchema-instance" xsi:schemaLocation="http://maven.apache.org/POM/4.0.0 http://maven.apache.org/xsd/maven-4.0.0.xsd">
    <modelVersion>4.0.0</modelVersion>

    <groupId>care.better.platform</groupId>
    <artifactId>web-template</artifactId>
    <version>3.2.4-SNAPSHOT</version>

    <name>${project.groupId}:${project.artifactId}</name>
    <description>WebTemplate implementation for openEHR CDR</description>
    <url>https://github.com/better-care/web-template</url>

    <packaging>jar</packaging>

    <properties>
        <java.version>1.8</java.version>
        <kotlin.version>1.7.20</kotlin.version>

<<<<<<< HEAD
        <jetbrains-annotations.version>20.1.0</jetbrains-annotations.version>
        <log4j-api-kotlin.version>1.0.0</log4j-api-kotlin.version>

        <ehr-common.version>3.2.2</ehr-common.version>
=======
        <kotlin-annotations.version>20.1.0</kotlin-annotations.version>
        <log4j-api-kotlin.version>1.2.0</log4j-api-kotlin.version>

        <ehr-common.version>3.1.8-A6</ehr-common.version>
>>>>>>> 2b96353c

        <jackson.version>2.15.0</jackson.version>
        <jakarta.xml.version>2.3.3</jakarta.xml.version>
        <joda-time.version>2.10.8</joda-time.version>
        <commons-lang3.version>3.12.0</commons-lang3.version>
        <commons-io.version>2.11.0</commons-io.version>
        <commons-math3.version>3.6.1</commons-math3.version>
        <assertj.version>3.24.2</assertj.version>
        <jupiter.version>5.9.2</jupiter.version>

        <maven.compiler.source>${java.version}</maven.compiler.source>
        <maven.compiler.target>${java.version}</maven.compiler.target>

        <maven-compiler-plugin.version>3.8.1</maven-compiler-plugin.version>
        <maven-dokka-plugin.version>${kotlin.version}</maven-dokka-plugin.version>
        <maven-enforcer-plugin.version>3.0.0</maven-enforcer-plugin.version>
        <maven-gpg-plugin.version>1.6</maven-gpg-plugin.version>
        <maven-jacoco-plugin.version>0.8.7</maven-jacoco-plugin.version>
        <maven-nexus-staging-plugin.version>1.6.8</maven-nexus-staging-plugin.version>
        <maven-scm-provider-gitexe.version>1.9.5</maven-scm-provider-gitexe.version>
        <maven-source-plugin.version>3.2.1</maven-source-plugin.version>
        <maven-surefire-plugin.version>3.0.0</maven-surefire-plugin.version>

        <project.build.sourceEncoding>UTF-8</project.build.sourceEncoding>
    </properties>

    <dependencyManagement>
        <dependencies>
            <dependency>
                <groupId>org.jetbrains</groupId>
                <artifactId>annotations</artifactId>
                <version>${jetbrains-annotations.version}</version>
            </dependency>

            <dependency>
                <groupId>org.jetbrains.kotlin</groupId>
                <artifactId>kotlin-reflect</artifactId>
                <version>${kotlin.version}</version>
            </dependency>

            <dependency>
                <groupId>joda-time</groupId>
                <artifactId>joda-time</artifactId>
                <version>${joda-time.version}</version>
            </dependency>
        </dependencies>
    </dependencyManagement>

    <dependencies>
        <dependency>
            <groupId>org.jetbrains.kotlin</groupId>
            <artifactId>kotlin-reflect</artifactId>
            <version>${kotlin.version}</version>
        </dependency>

        <dependency>
            <groupId>org.jetbrains.kotlin</groupId>
            <artifactId>kotlin-stdlib</artifactId>
            <version>${kotlin.version}</version>
        </dependency>

        <dependency>
            <groupId>org.jetbrains.kotlin</groupId>
            <artifactId>kotlin-stdlib-jdk8</artifactId>
            <version>${kotlin.version}</version>
        </dependency>

        <dependency>
            <groupId>org.jetbrains</groupId>
            <artifactId>annotations</artifactId>
            <version>${jetbrains-annotations.version}</version>
        </dependency>

        <dependency>
            <groupId>care.better.platform</groupId>
            <artifactId>ehr-common-model</artifactId>
            <version>${ehr-common.version}</version>
        </dependency>

        <dependency>
            <groupId>care.better.platform</groupId>
            <artifactId>ehr-common-utils</artifactId>
            <version>${ehr-common.version}</version>
        </dependency>

        <dependency>
            <groupId>care.better.platform</groupId>
            <artifactId>ehr-common-time</artifactId>
            <version>${ehr-common.version}</version>
        </dependency>

        <dependency>
            <groupId>care.better.platform</groupId>
            <artifactId>ehr-common-json-jackson</artifactId>
            <version>${ehr-common.version}</version>
        </dependency>

        <dependency>
            <groupId>care.better.platform</groupId>
            <artifactId>ehr-common-terminology</artifactId>
            <version>${ehr-common.version}</version>
        </dependency>

        <dependency>
            <groupId>care.better.platform</groupId>
            <artifactId>ehr-common-xml-jaxb</artifactId>
            <version>${ehr-common.version}</version>
        </dependency>

        <dependency>
            <groupId>care.better.platform</groupId>
            <artifactId>ehr-common-path</artifactId>
            <version>${ehr-common.version}</version>
        </dependency>

        <dependency>
            <groupId>care.better.platform</groupId>
            <artifactId>ehr-common-amnode</artifactId>
            <version>${ehr-common.version}</version>
        </dependency>

        <dependency>
            <groupId>org.apache.commons</groupId>
            <artifactId>commons-lang3</artifactId>
            <version>${commons-lang3.version}</version>
        </dependency>

        <dependency>
            <groupId>com.fasterxml.jackson.datatype</groupId>
            <artifactId>jackson-datatype-joda</artifactId>
            <version>${jackson.version}</version>
        </dependency>

        <dependency>
            <groupId>com.fasterxml.jackson.datatype</groupId>
            <artifactId>jackson-datatype-jsr310</artifactId>
            <version>${jackson.version}</version>
        </dependency>

        <dependency>
            <groupId>com.fasterxml.jackson.module</groupId>
            <artifactId>jackson-module-kotlin</artifactId>
            <version>${jackson.version}</version>
            <exclusions>
                <exclusion>
                    <groupId>org.jetbrains.kotlin</groupId>
                    <artifactId>kotlin-stdlib</artifactId>
                </exclusion>
            </exclusions>
        </dependency>

        <dependency>
            <groupId>jakarta.xml.bind</groupId>
            <artifactId>jakarta.xml.bind-api</artifactId>
            <version>${jakarta.xml.version}</version>
        </dependency>

        <dependency>
            <groupId>com.sun.xml.bind</groupId>
            <artifactId>jaxb-impl</artifactId>
            <version>${jakarta.xml.version}</version>
            <scope>runtime</scope>
        </dependency>

        <dependency>
            <groupId>commons-io</groupId>
            <artifactId>commons-io</artifactId>
            <version>${commons-io.version}</version>
        </dependency>

        <dependency>
            <groupId>org.apache.commons</groupId>
            <artifactId>commons-math3</artifactId>
            <version>${commons-math3.version}</version>
            <scope>test</scope>
        </dependency>

        <dependency>
            <groupId>org.assertj</groupId>
            <artifactId>assertj-core</artifactId>
            <version>${assertj.version}</version>
            <scope>test</scope>
        </dependency>

        <dependency>
            <groupId>org.junit.jupiter</groupId>
            <artifactId>junit-jupiter-engine</artifactId>
            <version>${jupiter.version}</version>
            <scope>test</scope>
        </dependency>

        <dependency>
            <groupId>org.junit.jupiter</groupId>
            <artifactId>junit-jupiter-api</artifactId>
            <version>${jupiter.version}</version>
            <scope>test</scope>
        </dependency>

        <dependency>
            <groupId>org.junit.jupiter</groupId>
            <artifactId>junit-jupiter-params</artifactId>
            <version>${jupiter.version}</version>
            <scope>test</scope>
        </dependency>
    </dependencies>

    <build>
        <sourceDirectory>${project.basedir}/src/main/kotlin</sourceDirectory>
        <testSourceDirectory>${project.basedir}/src/test/kotlin</testSourceDirectory>
        <plugins>
            <plugin>
                <groupId>org.jetbrains.kotlin</groupId>
                <artifactId>kotlin-maven-plugin</artifactId>
                <version>${kotlin.version}</version>
                <executions>
                    <execution>
                        <id>compile</id>
                        <phase>compile</phase>
                        <goals>
                            <goal>compile</goal>
                        </goals>
                        <configuration>
                            <sourceDirs>
                                <sourceDir>${project.basedir}/src/main/kotlin</sourceDir>
                            </sourceDirs>
                        </configuration>
                    </execution>
                    <execution>
                        <id>test-compile</id>
                        <phase>test-compile</phase>
                        <goals>
                            <goal>test-compile</goal>
                        </goals>
                        <configuration>
                            <sourceDirs>
                                <sourceDir>${project.basedir}/src/test/kotlin</sourceDir>
                            </sourceDirs>
                        </configuration>
                    </execution>
                </executions>
                <configuration>
                    <jvmTarget>${java.version}</jvmTarget>
                    <args>
                        <arg>-Xjsr305=strict</arg>
                        <arg>-Xjvm-default=all-compatibility</arg>
                    </args>
                </configuration>
                <dependencies>
                    <dependency>
                        <groupId>org.jetbrains.kotlin</groupId>
                        <artifactId>kotlin-maven-noarg</artifactId>
                        <version>${kotlin.version}</version>
                    </dependency>
                    <dependency>
                        <groupId>org.jetbrains.kotlin</groupId>
                        <artifactId>kotlin-maven-allopen</artifactId>
                        <version>${kotlin.version}</version>
                    </dependency>
                </dependencies>
            </plugin>

            <plugin>
                <groupId>org.apache.maven.plugins</groupId>
                <artifactId>maven-enforcer-plugin</artifactId>
                <version>${maven-enforcer-plugin.version}</version>
                <executions>
                    <execution>
                        <id>enforce</id>
                        <configuration>
                            <rules>
                                <dependencyConvergence />
                            </rules>
                        </configuration>
                        <goals>
                            <goal>enforce</goal>
                        </goals>
                    </execution>
                </executions>
            </plugin>

            <plugin>
                <groupId>org.apache.maven.plugins</groupId>
                <artifactId>maven-surefire-plugin</artifactId>
                <version>${maven-surefire-plugin.version}</version>
            </plugin>
        </plugins>
    </build>

    <profiles>
        <profile>
            <id>code-coverage</id>
            <build>
                <plugins>
                    <plugin>
                        <groupId>org.jacoco</groupId>
                        <artifactId>jacoco-maven-plugin</artifactId>
                        <version>${maven-jacoco-plugin.version}</version>
                        <executions>
                            <execution>
                                <goals>
                                    <goal>prepare-agent</goal>
                                </goals>
                            </execution>
                            <execution>
                                <id>report</id>
                                <phase>test</phase>
                                <goals>
                                    <goal>report</goal>
                                </goals>
                                <configuration>
                                    <outputDirectory>target/jacoco-report</outputDirectory>
                                </configuration>
                            </execution>
                        </executions>
                    </plugin>
                </plugins>
            </build>
        </profile>

        <profile>
            <id>central-release</id>
            <build>
                <plugins>
                    <plugin>
                        <groupId>org.apache.maven.plugins</groupId>
                        <artifactId>maven-source-plugin</artifactId>
                        <version>${maven-source-plugin.version}</version>
                        <executions>
                            <execution>
                                <id>attach-sources</id>
                                <goals>
                                    <goal>jar-no-fork</goal>
                                </goals>
                            </execution>
                        </executions>
                    </plugin>

                    <plugin>
                        <groupId>org.jetbrains.dokka</groupId>
                        <artifactId>dokka-maven-plugin</artifactId>
                        <version>${maven-dokka-plugin.version}</version>
                        <executions>
                            <execution>
                                <phase>prepare-package</phase>
                                <goals>
                                    <goal>javadocJar</goal>
                                </goals>
                            </execution>
                        </executions>
                        <configuration>
                            <sourceLinks>
                                <link>
                                    <url>https://github.com/better-care/web-template</url>
                                    <lineSuffix>#L</lineSuffix>
                                </link>
                            </sourceLinks>
                        </configuration>
                    </plugin>

                    <plugin>
                        <groupId>org.sonatype.plugins</groupId>
                        <artifactId>nexus-staging-maven-plugin</artifactId>
                        <version>${maven-nexus-staging-plugin.version}</version>
                        <extensions>true</extensions>
                        <configuration>
                            <serverId>ossrh</serverId>
                            <nexusUrl>https://s01.oss.sonatype.org</nexusUrl>
                            <autoReleaseAfterClose>true</autoReleaseAfterClose>
                        </configuration>
                    </plugin>

                    <plugin>
                        <groupId>org.apache.maven.plugins</groupId>
                        <artifactId>maven-gpg-plugin</artifactId>
                        <version>${maven-gpg-plugin.version}</version>
                        <executions>
                            <execution>
                                <id>sign-artifacts</id>
                                <phase>verify</phase>
                                <goals>
                                    <goal>sign</goal>
                                </goals>
                                <configuration>
                                    <gpgArguments>
                                        <arg>--pinentry-mode</arg>
                                        <arg>loopback</arg>
                                    </gpgArguments>
                                </configuration>
                            </execution>
                        </executions>
                    </plugin>

                </plugins>
            </build>
        </profile>
    </profiles>

    <licenses>
        <license>
            <name>The Apache License, Version 2.0</name>
            <url>http://www.apache.org/licenses/LICENSE-2.0.txt</url>
        </license>
    </licenses>

    <scm>
        <connection>scm:git:git://github.com:better-care/web-template.git</connection>
        <developerConnection>scm:git:ssh://github.com:better-care/web-template.git</developerConnection>
        <url>https://github.com/better-care/web-template/tree/master/</url>
    </scm>

    <developers>
        <developer>
            <name>Bostjan Lah</name>
            <email>bostjan.lah@better.care</email>
            <organization>Better Ltd</organization>
            <organizationUrl>https://www.better.care/</organizationUrl>
        </developer>

        <developer>
            <name>Matija Polajnar</name>
            <email>matija.polajnar@better.care</email>
            <organization>Better Ltd</organization>
            <organizationUrl>https://www.better.care/</organizationUrl>
        </developer>

        <developer>
            <name>Primož Delopst</name>
            <email>primoz.delopst@better.care</email>
            <organization>Better Ltd</organization>
            <organizationUrl>https://www.better.care/</organizationUrl>
        </developer>

        <developer>
            <name>Dušan Marković</name>
            <email>dusan.markovic@better.care</email>
            <organization>Better Ltd</organization>
            <organizationUrl>https://www.better.care/</organizationUrl>
        </developer>

        <developer>
            <name>Domen Muren</name>
            <email>domen.muren@better.care</email>
            <organization>Better Ltd</organization>
            <organizationUrl>https://www.better.care/</organizationUrl>
        </developer>

        <developer>
            <name>Matic Ribič</name>
            <email>matic.ribic@better.care</email>
            <organization>Better Ltd</organization>
            <organizationUrl>https://www.better.care/</organizationUrl>
        </developer>
    </developers>

    <distributionManagement>
        <snapshotRepository>
            <id>ossrh</id>
            <url>https://s01.oss.sonatype.org/content/repositories/snapshots</url>
        </snapshotRepository>

        <repository>
            <id>ossrh</id>
            <url>https://s01.oss.sonatype.org/service/local/staging/deploy/maven2/</url>
        </repository>
    </distributionManagement>
</project><|MERGE_RESOLUTION|>--- conflicted
+++ resolved
@@ -30,17 +30,10 @@
         <java.version>1.8</java.version>
         <kotlin.version>1.7.20</kotlin.version>
 
-<<<<<<< HEAD
         <jetbrains-annotations.version>20.1.0</jetbrains-annotations.version>
-        <log4j-api-kotlin.version>1.0.0</log4j-api-kotlin.version>
+        <log4j-api-kotlin.version>1.2.0</log4j-api-kotlin.version>
 
         <ehr-common.version>3.2.2</ehr-common.version>
-=======
-        <kotlin-annotations.version>20.1.0</kotlin-annotations.version>
-        <log4j-api-kotlin.version>1.2.0</log4j-api-kotlin.version>
-
-        <ehr-common.version>3.1.8-A6</ehr-common.version>
->>>>>>> 2b96353c
 
         <jackson.version>2.15.0</jackson.version>
         <jakarta.xml.version>2.3.3</jakarta.xml.version>
