<?xml version="1.0" encoding="UTF-8"?>
<!--
	Copyright 2021 Better Ltd (www.better.care)

	Licensed under the Apache License, Version 2.0 (the "License");
	you may not use this file except in compliance with the License.
	You may obtain a copy of the License at

	http://www.apache.org/licenses/LICENSE-2.0

	Unless required by applicable law or agreed to in writing, software
	distributed under the License is distributed on an "AS IS" BASIS,
	WITHOUT WARRANTIES OR CONDITIONS OF ANY KIND, either express or implied.
	See the License for the specific language governing permissions and
	limitations under the License.
--><project xmlns="http://maven.apache.org/POM/4.0.0" xmlns:xsi="http://www.w3.org/2001/XMLSchema-instance" xsi:schemaLocation="http://maven.apache.org/POM/4.0.0 http://maven.apache.org/xsd/maven-4.0.0.xsd">
    <modelVersion>4.0.0</modelVersion>

    <groupId>care.better.platform</groupId>
    <artifactId>web-template</artifactId>
    <version>3.1.1-SNAPSHOT</version>

    <name>${project.groupId}:${project.artifactId}</name>
    <description>WebTemplate implementation for openEHR CDR</description>
    <url>https://github.com/better-care/web-template</url>

    <packaging>jar</packaging>

    <properties>
        <java.version>1.8</java.version>
        <kotlin.version>1.5.0</kotlin.version>
        <project.build.sourceEncoding>UTF-8</project.build.sourceEncoding>

        <kotlin-annotations.version>20.1.0</kotlin-annotations.version>
        <log4j-api-kotlin.version>1.0.0</log4j-api-kotlin.version>
<<<<<<< HEAD

        <ehr-common.version>3.1.0-DS5</ehr-common.version>

        <jackson.version>2.12.5</jackson.version>
=======
        <jackson-kotlin.version>2.12.3</jackson-kotlin.version>

        <ehr-common.version>3.1.0</ehr-common.version>

        <jackson.version>2.12.3</jackson.version>
>>>>>>> fa5ab6ac
        <jakarta.xml.version>2.3.3</jakarta.xml.version>
        <joda.version>2.10.8</joda.version>
        <commons-lang3.version>3.12.0</commons-lang3.version>
        <commons-io.version>2.8.0</commons-io.version>
        <commons-math3.version>3.6.1</commons-math3.version>
        <assertj.version>3.18.1</assertj.version>
        <jupiter.version>5.7.0</jupiter.version>

        <maven.compiler.source>${java.version}</maven.compiler.source>
        <maven.compiler.target>${java.version}</maven.compiler.target>

        <maven-compiler-plugin.version>3.5.1</maven-compiler-plugin.version>
        <maven-dokka-plugin.version>1.4.32</maven-dokka-plugin.version>
        <maven-enforcer-plugin.version>3.0.0-M2</maven-enforcer-plugin.version>
        <maven-gpg-plugin.version>1.6</maven-gpg-plugin.version>
        <maven-scm-provider-gitexe.version>1.9.5</maven-scm-provider-gitexe.version>
        <maven-source-plugin.version>3.2.1</maven-source-plugin.version>
        <maven-surefire-plugin.version>2.22.2</maven-surefire-plugin.version>
        <jacoco-maven-plugin.version>0.8.7</jacoco-maven-plugin.version>
        <nexus-staging-maven-plugin.version>1.6.8</nexus-staging-maven-plugin.version>
    </properties>

    <dependencyManagement>
        <dependencies>
            <dependency>
                <groupId>org.jetbrains</groupId>
                <artifactId>annotations</artifactId>
                <version>${kotlin-annotations.version}</version>
            </dependency>

            <dependency>
                <groupId>org.jetbrains.kotlin</groupId>
                <artifactId>kotlin-reflect</artifactId>
                <version>${kotlin.version}</version>
            </dependency>

            <dependency>
                <groupId>joda-time</groupId>
                <artifactId>joda-time</artifactId>
                <version>${joda.version}</version>
            </dependency>
        </dependencies>
    </dependencyManagement>

    <dependencies>
        <dependency>
            <groupId>org.jetbrains.kotlin</groupId>
            <artifactId>kotlin-reflect</artifactId>
            <version>${kotlin.version}</version>
        </dependency>

        <dependency>
            <groupId>org.jetbrains.kotlin</groupId>
            <artifactId>kotlin-stdlib</artifactId>
            <version>${kotlin.version}</version>
        </dependency>

        <dependency>
            <groupId>org.jetbrains.kotlin</groupId>
            <artifactId>kotlin-stdlib-jdk8</artifactId>
            <version>${kotlin.version}</version>
        </dependency>

        <dependency>
            <groupId>org.jetbrains</groupId>
            <artifactId>annotations</artifactId>
            <version>${kotlin-annotations.version}</version>
        </dependency>

        <dependency>
            <groupId>care.better.platform</groupId>
            <artifactId>ehr-common-model</artifactId>
            <version>${ehr-common.version}</version>
        </dependency>

        <dependency>
            <groupId>care.better.platform</groupId>
            <artifactId>ehr-common-utils</artifactId>
            <version>${ehr-common.version}</version>
        </dependency>

        <dependency>
            <groupId>care.better.platform</groupId>
            <artifactId>ehr-common-time</artifactId>
            <version>${ehr-common.version}</version>
        </dependency>

        <dependency>
            <groupId>care.better.platform</groupId>
            <artifactId>ehr-common-json-jackson</artifactId>
            <version>${ehr-common.version}</version>
        </dependency>

        <dependency>
            <groupId>care.better.platform</groupId>
            <artifactId>ehr-common-terminology</artifactId>
            <version>${ehr-common.version}</version>
        </dependency>

        <dependency>
            <groupId>care.better.platform</groupId>
            <artifactId>ehr-common-xml-jaxb</artifactId>
            <version>${ehr-common.version}</version>
        </dependency>

        <dependency>
            <groupId>care.better.platform</groupId>
            <artifactId>ehr-common-path</artifactId>
            <version>${ehr-common.version}</version>
        </dependency>

        <dependency>
            <groupId>care.better.platform</groupId>
            <artifactId>ehr-common-amnode</artifactId>
            <version>${ehr-common.version}</version>
        </dependency>

        <dependency>
            <groupId>org.apache.commons</groupId>
            <artifactId>commons-lang3</artifactId>
            <version>${commons-lang3.version}</version>
        </dependency>

        <dependency>
            <groupId>com.fasterxml.jackson.datatype</groupId>
            <artifactId>jackson-datatype-joda</artifactId>
            <version>${jackson.version}</version>
        </dependency>

        <dependency>
            <groupId>com.fasterxml.jackson.datatype</groupId>
            <artifactId>jackson-datatype-jsr310</artifactId>
            <version>${jackson.version}</version>
        </dependency>

        <dependency>
            <groupId>jakarta.xml.bind</groupId>
            <artifactId>jakarta.xml.bind-api</artifactId>
            <version>${jakarta.xml.version}</version>
        </dependency>

        <dependency>
            <groupId>com.sun.xml.bind</groupId>
            <artifactId>jaxb-impl</artifactId>
            <version>${jakarta.xml.version}</version>
            <scope>runtime</scope>
        </dependency>

        <dependency>
            <groupId>commons-io</groupId>
            <artifactId>commons-io</artifactId>
            <version>${commons-io.version}</version>
        </dependency>

        <dependency>
            <groupId>org.apache.commons</groupId>
            <artifactId>commons-math3</artifactId>
            <version>${commons-math3.version}</version>
            <scope>test</scope>
        </dependency>

        <dependency>
            <groupId>org.assertj</groupId>
            <artifactId>assertj-core</artifactId>
            <version>${assertj.version}</version>
            <scope>test</scope>
        </dependency>

        <dependency>
            <groupId>org.junit.jupiter</groupId>
            <artifactId>junit-jupiter-engine</artifactId>
            <version>${jupiter.version}</version>
            <scope>test</scope>
        </dependency>

        <dependency>
            <groupId>org.junit.jupiter</groupId>
            <artifactId>junit-jupiter-api</artifactId>
            <version>${jupiter.version}</version>
            <scope>test</scope>
        </dependency>

        <dependency>
            <groupId>org.junit.jupiter</groupId>
            <artifactId>junit-jupiter-params</artifactId>
            <version>${jupiter.version}</version>
            <scope>test</scope>
        </dependency>
    </dependencies>

    <build>
        <sourceDirectory>${project.basedir}/src/main/kotlin</sourceDirectory>
        <testSourceDirectory>${project.basedir}/src/test/kotlin</testSourceDirectory>
        <plugins>
            <plugin>
                <groupId>org.jetbrains.kotlin</groupId>
                <artifactId>kotlin-maven-plugin</artifactId>
                <version>${kotlin.version}</version>
                <executions>
                    <execution>
                        <id>compile</id>
                        <phase>compile</phase>
                        <goals>
                            <goal>compile</goal>
                        </goals>
                        <configuration>
                            <sourceDirs>
                                <sourceDir>${project.basedir}/src/main/kotlin</sourceDir>
                            </sourceDirs>
                        </configuration>
                    </execution>
                    <execution>
                        <id>test-compile</id>
                        <phase>test-compile</phase>
                        <goals>
                            <goal>test-compile</goal>
                        </goals>
                        <configuration>
                            <sourceDirs>
                                <sourceDir>${project.basedir}/src/test/kotlin</sourceDir>
                            </sourceDirs>
                        </configuration>
                    </execution>
                </executions>
                <configuration>
                    <jvmTarget>${java.version}</jvmTarget>
                    <args>
                        <arg>-Xjsr305=strict</arg>
                        <arg>-Xjvm-default=all-compatibility</arg>
                    </args>
                </configuration>
                <dependencies>
                    <dependency>
                        <groupId>org.jetbrains.kotlin</groupId>
                        <artifactId>kotlin-maven-noarg</artifactId>
                        <version>${kotlin.version}</version>
                    </dependency>
                    <dependency>
                        <groupId>org.jetbrains.kotlin</groupId>
                        <artifactId>kotlin-maven-allopen</artifactId>
                        <version>${kotlin.version}</version>
                    </dependency>
                </dependencies>
            </plugin>

            <plugin>
                <groupId>org.apache.maven.plugins</groupId>
                <artifactId>maven-enforcer-plugin</artifactId>
                <version>${maven-enforcer-plugin.version}</version>
                <executions>
                    <execution>
                        <id>enforce</id>
                        <configuration>
                            <rules>
                                <dependencyConvergence />
                            </rules>
                        </configuration>
                        <goals>
                            <goal>enforce</goal>
                        </goals>
                    </execution>
                </executions>
            </plugin>

            <plugin>
                <groupId>org.apache.maven.plugins</groupId>
                <artifactId>maven-surefire-plugin</artifactId>
                <version>${maven-surefire-plugin.version}</version>
            </plugin>
        </plugins>
    </build>

    <profiles>
        <profile>
            <id>code-coverage</id>
            <build>
                <plugins>
                    <plugin>
                        <groupId>org.jacoco</groupId>
                        <artifactId>jacoco-maven-plugin</artifactId>
                        <version>${jacoco-maven-plugin.version}</version>
                        <executions>
                            <execution>
                                <goals>
                                    <goal>prepare-agent</goal>
                                </goals>
                            </execution>
                            <execution>
                                <id>report</id>
                                <phase>test</phase>
                                <goals>
                                    <goal>report</goal>
                                </goals>
                                <configuration>
                                    <outputDirectory>target/jacoco-report</outputDirectory>
                                </configuration>
                            </execution>
                        </executions>
                    </plugin>
                </plugins>
            </build>
        </profile>

        <profile>
            <id>central-release</id>
            <build>
                <plugins>
                    <plugin>
                        <groupId>org.apache.maven.plugins</groupId>
                        <artifactId>maven-source-plugin</artifactId>
                        <version>${maven-source-plugin.version}</version>
                        <executions>
                            <execution>
                                <id>attach-sources</id>
                                <goals>
                                    <goal>jar-no-fork</goal>
                                </goals>
                            </execution>
                        </executions>
                    </plugin>

                    <plugin>
                        <groupId>org.jetbrains.dokka</groupId>
                        <artifactId>dokka-maven-plugin</artifactId>
                        <version>${maven-dokka-plugin.version}</version>
                        <executions>
                            <execution>
                                <phase>prepare-package</phase>
                                <goals>
                                    <goal>javadocJar</goal>
                                </goals>
                            </execution>
                        </executions>
                        <configuration>
                            <sourceLinks>
                                <link>
                                    <url>https://github.com/better-care/web-template</url>
                                    <lineSuffix>#L</lineSuffix>
                                </link>
                            </sourceLinks>
                        </configuration>
                    </plugin>

                    <plugin>
                        <groupId>org.sonatype.plugins</groupId>
                        <artifactId>nexus-staging-maven-plugin</artifactId>
                        <version>${nexus-staging-maven-plugin.version}</version>
                        <extensions>true</extensions>
                        <configuration>
                            <serverId>ossrh</serverId>
                            <nexusUrl>https://s01.oss.sonatype.org</nexusUrl>
                            <autoReleaseAfterClose>true</autoReleaseAfterClose>
                        </configuration>
                    </plugin>

                    <plugin>
                        <groupId>org.apache.maven.plugins</groupId>
                        <artifactId>maven-gpg-plugin</artifactId>
                        <version>${maven-gpg-plugin.version}</version>
                        <executions>
                            <execution>
                                <id>sign-artifacts</id>
                                <phase>verify</phase>
                                <goals>
                                    <goal>sign</goal>
                                </goals>
                                <configuration>
                                    <gpgArguments>
                                        <arg>--pinentry-mode</arg>
                                        <arg>loopback</arg>
                                    </gpgArguments>
                                </configuration>
                            </execution>
                        </executions>
                    </plugin>

                </plugins>
            </build>
        </profile>
    </profiles>

    <licenses>
        <license>
            <name>The Apache License, Version 2.0</name>
            <url>http://www.apache.org/licenses/LICENSE-2.0.txt</url>
        </license>
    </licenses>

    <scm>
        <connection>scm:git:git://github.com:better-care/web-template.git</connection>
        <developerConnection>scm:git:ssh://github.com:better-care/web-template.git</developerConnection>
        <url>https://github.com/better-care/web-template/tree/master/</url>
    </scm>

    <developers>
        <developer>
            <name>Bostjan Lah</name>
            <email>bostjan.lah@better.care</email>
            <organization>Better Ltd</organization>
            <organizationUrl>https://www.better.care/</organizationUrl>
        </developer>

        <developer>
            <name>Matija Polajnar</name>
            <email>matija.polajnar@better.care</email>
            <organization>Better Ltd</organization>
            <organizationUrl>https://www.better.care/</organizationUrl>
        </developer>

        <developer>
            <name>Primož Delopst</name>
            <email>primoz.delopst@better.care</email>
            <organization>Better Ltd</organization>
            <organizationUrl>https://www.better.care/</organizationUrl>
        </developer>

        <developer>
            <name>Dušan Marković</name>
            <email>dusan.markovic@better.care</email>
            <organization>Better Ltd</organization>
            <organizationUrl>https://www.better.care/</organizationUrl>
        </developer>

        <developer>
            <name>Domen Muren</name>
            <email>domen.muren@better.care</email>
            <organization>Better Ltd</organization>
            <organizationUrl>https://www.better.care/</organizationUrl>
        </developer>

        <developer>
            <name>Matic Ribič</name>
            <email>matic.ribic@better.care</email>
            <organization>Better Ltd</organization>
            <organizationUrl>https://www.better.care/</organizationUrl>
        </developer>
    </developers>

    <distributionManagement>
        <snapshotRepository>
            <id>ossrh</id>
            <url>https://s01.oss.sonatype.org/content/repositories/snapshots</url>
        </snapshotRepository>

        <repository>
            <id>ossrh</id>
            <url>https://s01.oss.sonatype.org/service/local/staging/deploy/maven2/</url>
        </repository>
    </distributionManagement>
</project><|MERGE_RESOLUTION|>--- conflicted
+++ resolved
@@ -33,18 +33,11 @@
 
         <kotlin-annotations.version>20.1.0</kotlin-annotations.version>
         <log4j-api-kotlin.version>1.0.0</log4j-api-kotlin.version>
-<<<<<<< HEAD
-
-        <ehr-common.version>3.1.0-DS5</ehr-common.version>
+        <jackson-kotlin.version>2.12.5</jackson-kotlin.version>
+
+        <ehr-common.version>3.1.1-DS1</ehr-common.version>
 
         <jackson.version>2.12.5</jackson.version>
-=======
-        <jackson-kotlin.version>2.12.3</jackson-kotlin.version>
-
-        <ehr-common.version>3.1.0</ehr-common.version>
-
-        <jackson.version>2.12.3</jackson.version>
->>>>>>> fa5ab6ac
         <jakarta.xml.version>2.3.3</jakarta.xml.version>
         <joda.version>2.10.8</joda.version>
         <commons-lang3.version>3.12.0</commons-lang3.version>
