<?xml version="1.0" encoding="UTF-8"?>
<!--
	Copyright 2021 Better Ltd (www.better.care)

	Licensed under the Apache License, Version 2.0 (the "License");
	you may not use this file except in compliance with the License.
	You may obtain a copy of the License at

	http://www.apache.org/licenses/LICENSE-2.0

	Unless required by applicable law or agreed to in writing, software
	distributed under the License is distributed on an "AS IS" BASIS,
	WITHOUT WARRANTIES OR CONDITIONS OF ANY KIND, either express or implied.
	See the License for the specific language governing permissions and
	limitations under the License.
--><project xmlns="http://maven.apache.org/POM/4.0.0" xmlns:xsi="http://www.w3.org/2001/XMLSchema-instance" xsi:schemaLocation="http://maven.apache.org/POM/4.0.0 http://maven.apache.org/xsd/maven-4.0.0.xsd">
    <modelVersion>4.0.0</modelVersion>

    <groupId>care.better.platform</groupId>
    <artifactId>web-template</artifactId>
<<<<<<< HEAD
    <version>5.0.0-SNAPSHOT</version>
=======
    <version>4.0.3-SNAPSHOT</version>
>>>>>>> 87c28e89

    <name>${project.groupId}:${project.artifactId}</name>
    <description>WebTemplate implementation for openEHR CDR</description>
    <url>https://github.com/better-care/web-template</url>

    <packaging>jar</packaging>

    <properties>
        <java.version>17</java.version>
        <kotlin.version>1.9.20</kotlin.version>

        <jetbrains-annotations.version>23.1.0</jetbrains-annotations.version>
        <log4j-api-kotlin.version>1.2.0</log4j-api-kotlin.version>

        <ehr-common.version>4.0.2</ehr-common.version>

        <assertj.version>3.24.2</assertj.version>
        <commons-io.version>2.11.0</commons-io.version>
        <commons-lang3.version>3.12.0</commons-lang3.version>
        <commons-math3.version>3.6.1</commons-math3.version>
        <jackson.version>2.15.2</jackson.version>
        <jakarta.xml.bind.version>2.3.3</jakarta.xml.bind.version>
        <jakarta.xml.version>2.3.6</jakarta.xml.version>
        <joda-time.version>2.12.5</joda-time.version>
        <jsonassert.version>1.5.1</jsonassert.version>
        <jupiter.version>5.9.3</jupiter.version>

        <maven.compiler.source>${java.version}</maven.compiler.source>
        <maven.compiler.target>${java.version}</maven.compiler.target>

        <maven-clean-plugin.version>3.3.1</maven-clean-plugin.version>
        <maven-compiler-plugin.version>3.11.0</maven-compiler-plugin.version>
        <maven-dependency-check-plugin.version>8.3.1</maven-dependency-check-plugin.version>
        <maven-dokka-plugin.version>1.9.10</maven-dokka-plugin.version>
        <maven-enforcer-plugin.version>3.3.0</maven-enforcer-plugin.version>
        <maven-gpg-plugin.version>1.6</maven-gpg-plugin.version>
        <maven-install-plugin.version>3.1.1</maven-install-plugin.version>
        <maven-jacoco-plugin.version>0.8.10</maven-jacoco-plugin.version>
        <maven-jar-plugin.version>3.3.0</maven-jar-plugin.version>
        <maven-nexus-staging-plugin.version>1.6.13</maven-nexus-staging-plugin.version>
        <maven-resources-plugin.version>3.3.1</maven-resources-plugin.version>
        <maven-scm-provider-gitexe.version>1.9.5</maven-scm-provider-gitexe.version>
        <maven-sonar-plugin.version>3.9.1.2184</maven-sonar-plugin.version>
        <maven-source-plugin.version>3.3.0</maven-source-plugin.version>
        <maven-surefire-plugin.version>3.1.2</maven-surefire-plugin.version>

        <!--suppress UnresolvedMavenProperty -->
        <sonar.coverage.jacoco.xmlReportPaths>
            ${maven.multiModuleProjectDirectory}/target/site/jacoco/jacoco.xml
        </sonar.coverage.jacoco.xmlReportPaths>
        <!--suppress UnresolvedMavenProperty -->
        <dependency.check.report.dir>${maven.multiModuleProjectDirectory}/target</dependency.check.report.dir>
        <sonar.dependencyCheck.jsonReportPath>${dependency.check.report.dir}/dependency-check-report.json</sonar.dependencyCheck.jsonReportPath>
        <sonar.dependencyCheck.htmlReportPath>${dependency.check.report.dir}/dependency-check-report.html</sonar.dependencyCheck.htmlReportPath>
        <sonar.java.source>${java.version}</sonar.java.source>

        <project.build.sourceEncoding>UTF-8</project.build.sourceEncoding>
        <project.reporting.outputEncoding>UTF-8</project.reporting.outputEncoding>
    </properties>

    <dependencyManagement>
        <dependencies>
            <dependency>
                <groupId>org.jetbrains</groupId>
                <artifactId>annotations</artifactId>
                <version>${jetbrains-annotations.version}</version>
            </dependency>

            <dependency>
                <groupId>org.jetbrains.kotlin</groupId>
                <artifactId>kotlin-reflect</artifactId>
                <version>${kotlin.version}</version>
            </dependency>

            <dependency>
                <groupId>joda-time</groupId>
                <artifactId>joda-time</artifactId>
                <version>${joda-time.version}</version>
            </dependency>
        </dependencies>
    </dependencyManagement>

    <dependencies>
        <dependency>
            <groupId>org.jetbrains.kotlin</groupId>
            <artifactId>kotlin-reflect</artifactId>
            <version>${kotlin.version}</version>
        </dependency>

        <dependency>
            <groupId>org.jetbrains.kotlin</groupId>
            <artifactId>kotlin-stdlib</artifactId>
            <version>${kotlin.version}</version>
        </dependency>

        <dependency>
            <groupId>org.jetbrains.kotlin</groupId>
            <artifactId>kotlin-stdlib-jdk8</artifactId>
            <version>${kotlin.version}</version>
        </dependency>

        <dependency>
            <groupId>org.jetbrains</groupId>
            <artifactId>annotations</artifactId>
            <version>${jetbrains-annotations.version}</version>
        </dependency>

        <dependency>
            <groupId>care.better.platform</groupId>
            <artifactId>ehr-common-model</artifactId>
            <version>${ehr-common.version}</version>
        </dependency>

        <dependency>
            <groupId>care.better.platform</groupId>
            <artifactId>ehr-common-utils</artifactId>
            <version>${ehr-common.version}</version>
        </dependency>

        <dependency>
            <groupId>care.better.platform</groupId>
            <artifactId>ehr-common-time</artifactId>
            <version>${ehr-common.version}</version>
        </dependency>

        <dependency>
            <groupId>care.better.platform</groupId>
            <artifactId>ehr-common-json-jackson</artifactId>
            <version>${ehr-common.version}</version>
        </dependency>

        <dependency>
            <groupId>care.better.platform</groupId>
            <artifactId>ehr-common-terminology</artifactId>
            <version>${ehr-common.version}</version>
        </dependency>

        <dependency>
            <groupId>care.better.platform</groupId>
            <artifactId>ehr-common-xml-jaxb</artifactId>
            <version>${ehr-common.version}</version>
        </dependency>

        <dependency>
            <groupId>care.better.platform</groupId>
            <artifactId>ehr-common-path</artifactId>
            <version>${ehr-common.version}</version>
        </dependency>

        <dependency>
            <groupId>care.better.platform</groupId>
            <artifactId>ehr-common-amnode</artifactId>
            <version>${ehr-common.version}</version>
        </dependency>

        <dependency>
            <groupId>org.apache.commons</groupId>
            <artifactId>commons-lang3</artifactId>
            <version>${commons-lang3.version}</version>
        </dependency>

        <dependency>
            <groupId>com.fasterxml.jackson.datatype</groupId>
            <artifactId>jackson-datatype-joda</artifactId>
            <version>${jackson.version}</version>
        </dependency>

        <dependency>
            <groupId>com.fasterxml.jackson.datatype</groupId>
            <artifactId>jackson-datatype-jsr310</artifactId>
            <version>${jackson.version}</version>
        </dependency>

        <dependency>
            <groupId>com.fasterxml.jackson.module</groupId>
            <artifactId>jackson-module-kotlin</artifactId>
            <version>${jackson.version}</version>
            <exclusions>
                <exclusion>
                    <groupId>org.jetbrains.kotlin</groupId>
                    <artifactId>kotlin-stdlib</artifactId>
                </exclusion>
            </exclusions>
        </dependency>

        <dependency>
            <groupId>jakarta.xml.bind</groupId>
            <artifactId>jakarta.xml.bind-api</artifactId>
            <version>${jakarta.xml.bind.version}</version>
        </dependency>

        <dependency>
            <groupId>org.glassfish.jaxb</groupId>
            <artifactId>jaxb-runtime</artifactId>
            <version>${jakarta.xml.version}</version>
            <scope>runtime</scope>
        </dependency>

        <dependency>
            <groupId>commons-io</groupId>
            <artifactId>commons-io</artifactId>
            <version>${commons-io.version}</version>
        </dependency>

        <dependency>
            <groupId>org.apache.commons</groupId>
            <artifactId>commons-math3</artifactId>
            <version>${commons-math3.version}</version>
            <scope>test</scope>
        </dependency>

        <dependency>
            <groupId>org.assertj</groupId>
            <artifactId>assertj-core</artifactId>
            <version>${assertj.version}</version>
            <scope>test</scope>
        </dependency>

        <dependency>
            <groupId>org.junit.jupiter</groupId>
            <artifactId>junit-jupiter-engine</artifactId>
            <version>${jupiter.version}</version>
            <scope>test</scope>
        </dependency>

        <dependency>
            <groupId>org.junit.jupiter</groupId>
            <artifactId>junit-jupiter-api</artifactId>
            <version>${jupiter.version}</version>
            <scope>test</scope>
        </dependency>

        <dependency>
            <groupId>org.junit.jupiter</groupId>
            <artifactId>junit-jupiter-params</artifactId>
            <version>${jupiter.version}</version>
            <scope>test</scope>
        </dependency>

        <dependency>
            <groupId>org.skyscreamer</groupId>
            <artifactId>jsonassert</artifactId>
            <version>${jsonassert.version}</version>
            <scope>test</scope>
        </dependency>
    </dependencies>

    <build>
        <sourceDirectory>${project.basedir}/src/main/kotlin</sourceDirectory>
        <testSourceDirectory>${project.basedir}/src/test/kotlin</testSourceDirectory>
        <plugins>
            <plugin>
                <groupId>org.jetbrains.kotlin</groupId>
                <artifactId>kotlin-maven-plugin</artifactId>
                <version>${kotlin.version}</version>
                <executions>
                    <execution>
                        <id>compile</id>
                        <phase>compile</phase>
                        <goals>
                            <goal>compile</goal>
                        </goals>
                        <configuration>
                            <sourceDirs>
                                <sourceDir>${project.basedir}/src/main/kotlin</sourceDir>
                            </sourceDirs>
                        </configuration>
                    </execution>
                    <execution>
                        <id>test-compile</id>
                        <phase>test-compile</phase>
                        <goals>
                            <goal>test-compile</goal>
                        </goals>
                        <configuration>
                            <sourceDirs>
                                <sourceDir>${project.basedir}/src/test/kotlin</sourceDir>
                            </sourceDirs>
                        </configuration>
                    </execution>
                </executions>
                <configuration>
                    <jvmTarget>${java.version}</jvmTarget>
                    <args>
                        <arg>-Xjsr305=strict</arg>
                        <arg>-Xjvm-default=all-compatibility</arg>
                    </args>
                </configuration>
                <dependencies>
                    <dependency>
                        <groupId>org.jetbrains.kotlin</groupId>
                        <artifactId>kotlin-maven-noarg</artifactId>
                        <version>${kotlin.version}</version>
                    </dependency>
                    <dependency>
                        <groupId>org.jetbrains.kotlin</groupId>
                        <artifactId>kotlin-maven-allopen</artifactId>
                        <version>${kotlin.version}</version>
                    </dependency>
                </dependencies>
            </plugin>

            <plugin>
                <groupId>org.apache.maven.plugins</groupId>
                <artifactId>maven-enforcer-plugin</artifactId>
                <version>${maven-enforcer-plugin.version}</version>
                <executions>
                    <execution>
                        <id>enforce</id>
                        <configuration>
                            <rules>
                                <dependencyConvergence />
                                <requireMavenVersion>
                                    <version>[3.6.2,)</version> <!-- https://issues.apache.org/jira/browse/MNG-6506 -->
                                </requireMavenVersion>
                            </rules>
                        </configuration>
                        <goals>
                            <goal>enforce</goal>
                        </goals>
                    </execution>
                </executions>
            </plugin>

            <plugin>
                <groupId>org.apache.maven.plugins</groupId>
                <artifactId>maven-surefire-plugin</artifactId>
                <version>${maven-surefire-plugin.version}</version>
            </plugin>
        </plugins>

        <pluginManagement>
            <plugins>
                <plugin>
                    <groupId>org.apache.maven.plugins</groupId>
                    <artifactId>maven-clean-plugin</artifactId>
                    <version>${maven-clean-plugin.version}</version>
                </plugin>

                <plugin>
                    <groupId>org.apache.maven.plugins</groupId>
                    <artifactId>maven-compiler-plugin</artifactId>
                    <version>${maven-compiler-plugin.version}</version>
                    <configuration>
                        <source>${maven.compiler.source}</source>
                        <target>${maven.compiler.target}</target>
                        <optimize>true</optimize>
                        <encoding>utf-8</encoding>
                        <showWarnings>true</showWarnings>
                        <parameters>true</parameters>
                    </configuration>
                </plugin>

                <plugin>
                    <groupId>org.apache.maven.plugins</groupId>
                    <artifactId>maven-install-plugin</artifactId>
                    <version>${maven-install-plugin.version}</version>
                </plugin>

                <plugin>
                    <groupId>org.apache.maven.plugins</groupId>
                    <artifactId>maven-jar-plugin</artifactId>
                    <version>${maven-jar-plugin.version}</version>
                    <configuration>
                        <archive>
                            <manifest>
                                <addDefaultImplementationEntries>true</addDefaultImplementationEntries>
                                <addDefaultSpecificationEntries>true</addDefaultSpecificationEntries>
                            </manifest>
                        </archive>
                    </configuration>
                </plugin>

                <plugin>
                    <groupId>org.apache.maven.plugins</groupId>
                    <artifactId>maven-resources-plugin</artifactId>
                    <version>${maven-resources-plugin.version}</version>
                    <configuration>
                        <encoding>${project.reporting.outputEncoding}</encoding>
                    </configuration>
                </plugin>

                <plugin>
                    <groupId>org.sonarsource.scanner.maven</groupId>
                    <artifactId>sonar-maven-plugin</artifactId>
                    <version>${maven-sonar-plugin.version}</version>
                </plugin>

                <plugin>
                    <groupId>org.jacoco</groupId>
                    <artifactId>jacoco-maven-plugin</artifactId>
                    <version>${maven-jacoco-plugin.version}</version>
                </plugin>

                <plugin>
                    <groupId>org.owasp</groupId>
                    <artifactId>dependency-check-maven</artifactId>
                    <version>${maven-dependency-check-plugin.version}</version>
                    <configuration>
                        <formats>json,html</formats>
                        <outputDirectory>${dependency.check.report.dir}</outputDirectory>
                        <cveServerId>artifactory</cveServerId>
                        <cveUrlBase>https://artifactory.better.care/artifactory/nvdcve/nvdcve-1.1-%d.json.gz</cveUrlBase>
                        <!--<cveUrlBase>https://nvd.nist.gov/feeds/json/cve/1.1/nvdcve-1.1-%d.json.gz</cveUrlBase> Original URL - download new ones (after 2023) and upload them to artifactory-->
                        <assemblyAnalyzerEnabled>false</assemblyAnalyzerEnabled>
                    </configuration>
                </plugin>

            </plugins>
        </pluginManagement>

    </build>

    <profiles>
        <profile>
            <id>prepareJacocoAgent</id>
            <build>
                <plugins>
                    <plugin>
                        <groupId>org.jacoco</groupId>
                        <artifactId>jacoco-maven-plugin</artifactId>
                        <executions>
                            <execution>
                                <id>prepare-agent</id>
                                <goals>
                                    <goal>prepare-agent</goal>
                                </goals>
                            </execution>
                        </executions>
                    </plugin>
                </plugins>
            </build>
        </profile>

        <profile>
            <id>runSonar</id>
            <activation>
                <property>
                    <name>runSonar</name>
                </property>
            </activation>
            <build>
                <plugins>
                    <plugin>
                        <groupId>org.owasp</groupId>
                        <artifactId>dependency-check-maven</artifactId>
                        <executions>
                            <execution>
                                <phase>verify</phase>
                                <goals>
                                    <goal>aggregate</goal>
                                </goals>
                            </execution>
                        </executions>
                    </plugin>
                    <plugin>
                        <groupId>org.jacoco</groupId>
                        <artifactId>jacoco-maven-plugin</artifactId>
                        <executions>
                            <execution>
                                <id>report</id>
                                <goals>
                                    <goal>report</goal>
                                </goals>
                            </execution>
                        </executions>
                    </plugin>
                    <plugin>
                        <groupId>org.sonarsource.scanner.maven</groupId>
                        <artifactId>sonar-maven-plugin</artifactId>
                        <executions>
                            <execution>
                                <id>sonar</id>
                                <phase>verify</phase>
                                <goals>
                                    <goal>sonar</goal>
                                </goals>
                            </execution>
                        </executions>
                    </plugin>
                </plugins>
            </build>
        </profile>

        <profile>
            <id>central-release</id>
            <build>
                <plugins>
                    <plugin>
                        <groupId>org.apache.maven.plugins</groupId>
                        <artifactId>maven-source-plugin</artifactId>
                        <version>${maven-source-plugin.version}</version>
                        <executions>
                            <execution>
                                <id>attach-sources</id>
                                <goals>
                                    <goal>jar-no-fork</goal>
                                </goals>
                            </execution>
                        </executions>
                    </plugin>

                    <plugin>
                        <groupId>org.jetbrains.dokka</groupId>
                        <artifactId>dokka-maven-plugin</artifactId>
                        <version>${maven-dokka-plugin.version}</version>
                        <executions>
                            <execution>
                                <phase>prepare-package</phase>
                                <goals>
                                    <goal>javadocJar</goal>
                                </goals>
                            </execution>
                        </executions>
                        <configuration>
                            <sourceLinks>
                                <link>
                                    <url>https://github.com/better-care/web-template</url>
                                    <lineSuffix>#L</lineSuffix>
                                </link>
                            </sourceLinks>
                        </configuration>
                    </plugin>

                    <plugin>
                        <groupId>org.sonatype.plugins</groupId>
                        <artifactId>nexus-staging-maven-plugin</artifactId>
                        <version>${maven-nexus-staging-plugin.version}</version>
                        <extensions>true</extensions>
                        <configuration>
                            <serverId>ossrh</serverId>
                            <nexusUrl>https://s01.oss.sonatype.org</nexusUrl>
                            <autoReleaseAfterClose>true</autoReleaseAfterClose>
                        </configuration>
                    </plugin>

                    <plugin>
                        <groupId>org.apache.maven.plugins</groupId>
                        <artifactId>maven-gpg-plugin</artifactId>
                        <version>${maven-gpg-plugin.version}</version>
                        <executions>
                            <execution>
                                <id>sign-artifacts</id>
                                <phase>verify</phase>
                                <goals>
                                    <goal>sign</goal>
                                </goals>
                                <configuration>
                                    <gpgArguments>
                                        <arg>--pinentry-mode</arg>
                                        <arg>loopback</arg>
                                    </gpgArguments>
                                </configuration>
                            </execution>
                        </executions>
                    </plugin>

                </plugins>
            </build>
        </profile>
    </profiles>

    <licenses>
        <license>
            <name>The Apache License, Version 2.0</name>
            <url>http://www.apache.org/licenses/LICENSE-2.0.txt</url>
        </license>
    </licenses>

    <scm>
        <connection>scm:git:git://github.com:better-care/web-template.git</connection>
        <developerConnection>scm:git:ssh://github.com:better-care/web-template.git</developerConnection>
        <url>https://github.com/better-care/web-template/tree/master/</url>
    </scm>

    <developers>
        <developer>
            <name>Bostjan Lah</name>
            <email>bostjan.lah@better.care</email>
            <organization>Better Ltd</organization>
            <organizationUrl>https://www.better.care/</organizationUrl>
        </developer>

        <developer>
            <name>Matija Polajnar</name>
            <email>matija.polajnar@better.care</email>
            <organization>Better Ltd</organization>
            <organizationUrl>https://www.better.care/</organizationUrl>
        </developer>

        <developer>
            <name>Primož Delopst</name>
            <email>primoz.delopst@better.care</email>
            <organization>Better Ltd</organization>
            <organizationUrl>https://www.better.care/</organizationUrl>
        </developer>

        <developer>
            <name>Dušan Marković</name>
            <email>dusan.markovic@better.care</email>
            <organization>Better Ltd</organization>
            <organizationUrl>https://www.better.care/</organizationUrl>
        </developer>

        <developer>
            <name>Matic Ribič</name>
            <email>matic.ribic@better.care</email>
            <organization>Better Ltd</organization>
            <organizationUrl>https://www.better.care/</organizationUrl>
        </developer>
    </developers>

    <distributionManagement>
        <snapshotRepository>
            <id>ossrh</id>
            <url>https://s01.oss.sonatype.org/content/repositories/snapshots</url>
        </snapshotRepository>

        <repository>
            <id>ossrh</id>
            <url>https://s01.oss.sonatype.org/service/local/staging/deploy/maven2/</url>
        </repository>
    </distributionManagement>
</project><|MERGE_RESOLUTION|>--- conflicted
+++ resolved
@@ -18,11 +18,7 @@
 
     <groupId>care.better.platform</groupId>
     <artifactId>web-template</artifactId>
-<<<<<<< HEAD
     <version>5.0.0-SNAPSHOT</version>
-=======
-    <version>4.0.3-SNAPSHOT</version>
->>>>>>> 87c28e89
 
     <name>${project.groupId}:${project.artifactId}</name>
     <description>WebTemplate implementation for openEHR CDR</description>
@@ -31,13 +27,13 @@
     <packaging>jar</packaging>
 
     <properties>
-        <java.version>17</java.version>
-        <kotlin.version>1.9.20</kotlin.version>
+        <java.version>21</java.version>
+        <kotlin.version>1.9.24</kotlin.version>
 
         <jetbrains-annotations.version>23.1.0</jetbrains-annotations.version>
         <log4j-api-kotlin.version>1.2.0</log4j-api-kotlin.version>
 
-        <ehr-common.version>4.0.2</ehr-common.version>
+        <ehr-common.version>5.0.0-A1</ehr-common.version>
 
         <assertj.version>3.24.2</assertj.version>
         <commons-io.version>2.11.0</commons-io.version>
