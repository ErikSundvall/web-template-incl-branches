--- conflicted
+++ resolved
@@ -27,21 +27,13 @@
     <packaging>jar</packaging>
 
     <properties>
-<<<<<<< HEAD
-        <java.version>17</java.version>
-=======
         <java.version>21</java.version>
->>>>>>> 04aa5d5a
         <kotlin.version>1.9.24</kotlin.version>
 
         <jetbrains-annotations.version>24.1.0</jetbrains-annotations.version>
         <log4j-api-kotlin.version>1.2.0</log4j-api-kotlin.version>
 
-<<<<<<< HEAD
-        <ehr-common.version>4.0.5-XB2</ehr-common.version>
-=======
         <ehr-common.version>5.0.0-A3</ehr-common.version>
->>>>>>> 04aa5d5a
 
         <assertj.version>3.25.3</assertj.version>
         <commons-io.version>2.16.1</commons-io.version>
