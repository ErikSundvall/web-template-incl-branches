<?xml version="1.0" encoding="UTF-8"?>
<!--
	Copyright 2021 Better Ltd (www.better.care)

	Licensed under the Apache License, Version 2.0 (the "License");
	you may not use this file except in compliance with the License.
	You may obtain a copy of the License at

	http://www.apache.org/licenses/LICENSE-2.0

	Unless required by applicable law or agreed to in writing, software
	distributed under the License is distributed on an "AS IS" BASIS,
	WITHOUT WARRANTIES OR CONDITIONS OF ANY KIND, either express or implied.
	See the License for the specific language governing permissions and
	limitations under the License.
--><project xmlns="http://maven.apache.org/POM/4.0.0" xmlns:xsi="http://www.w3.org/2001/XMLSchema-instance" xsi:schemaLocation="http://maven.apache.org/POM/4.0.0 http://maven.apache.org/xsd/maven-4.0.0.xsd">
    <modelVersion>4.0.0</modelVersion>

    <groupId>care.better.platform</groupId>
    <artifactId>web-template</artifactId>
    <version>4.0.3-SNAPSHOT</version>

    <name>${project.groupId}:${project.artifactId}</name>
    <description>WebTemplate implementation for openEHR CDR</description>
    <url>https://github.com/better-care/web-template</url>

    <packaging>jar</packaging>

    <properties>
        <java.version>17</java.version>
        <kotlin.version>1.9.24</kotlin.version>

        <jetbrains-annotations.version>24.1.0</jetbrains-annotations.version>
        <log4j-api-kotlin.version>1.2.0</log4j-api-kotlin.version>

<<<<<<< HEAD
        <ehr-common.version>4.0.3-SNAPSHOT</ehr-common.version>
=======
        <ehr-common.version>4.0.2</ehr-common.version>
>>>>>>> 07115763

        <assertj.version>3.25.3</assertj.version>
        <commons-io.version>2.11.0</commons-io.version>
        <commons-lang3.version>3.14.0</commons-lang3.version>
        <commons-math3.version>3.6.1</commons-math3.version>
        <jackson.version>2.17.1</jackson.version>
        <jakarta.xml.bind.version>4.0.2</jakarta.xml.bind.version>
        <jaxb-runtime.version>4.0.5</jaxb-runtime.version>
        <joda-time.version>2.12.5</joda-time.version>
        <jsonassert.version>1.5.1</jsonassert.version>
        <jupiter.version>5.10.2</jupiter.version>

        <maven.compiler.source>${java.version}</maven.compiler.source>
        <maven.compiler.target>${java.version}</maven.compiler.target>

        <maven-clean-plugin.version>3.3.2</maven-clean-plugin.version>
        <maven-compiler-plugin.version>3.13.0</maven-compiler-plugin.version>
        <maven-dependency-check-plugin.version>8.3.1</maven-dependency-check-plugin.version>
        <maven-dokka-plugin.version>1.9.10</maven-dokka-plugin.version>
        <maven-enforcer-plugin.version>3.4.1</maven-enforcer-plugin.version>
        <maven-gpg-plugin.version>1.6</maven-gpg-plugin.version>
        <maven-install-plugin.version>3.1.2</maven-install-plugin.version>
        <maven-jacoco-plugin.version>0.8.10</maven-jacoco-plugin.version>
        <maven-jar-plugin.version>3.4.1</maven-jar-plugin.version>
        <maven-nexus-staging-plugin.version>1.6.13</maven-nexus-staging-plugin.version>
        <maven-resources-plugin.version>3.3.1</maven-resources-plugin.version>
        <maven-scm-provider-gitexe.version>1.9.5</maven-scm-provider-gitexe.version>
        <maven-sonar-plugin.version>3.9.1.2184</maven-sonar-plugin.version>
        <maven-source-plugin.version>3.3.1</maven-source-plugin.version>
        <maven-surefire-plugin.version>3.2.5</maven-surefire-plugin.version>

        <!--suppress UnresolvedMavenProperty -->
        <sonar.coverage.jacoco.xmlReportPaths>
            ${maven.multiModuleProjectDirectory}/target/site/jacoco/jacoco.xml
        </sonar.coverage.jacoco.xmlReportPaths>
        <!--suppress UnresolvedMavenProperty -->
        <dependency.check.report.dir>${maven.multiModuleProjectDirectory}/target</dependency.check.report.dir>
        <sonar.dependencyCheck.jsonReportPath>${dependency.check.report.dir}/dependency-check-report.json</sonar.dependencyCheck.jsonReportPath>
        <sonar.dependencyCheck.htmlReportPath>${dependency.check.report.dir}/dependency-check-report.html</sonar.dependencyCheck.htmlReportPath>
        <sonar.java.source>${java.version}</sonar.java.source>

        <project.build.sourceEncoding>UTF-8</project.build.sourceEncoding>
        <project.reporting.outputEncoding>UTF-8</project.reporting.outputEncoding>
    </properties>

    <dependencyManagement>
        <dependencies>
            <dependency>
                <groupId>org.jetbrains</groupId>
                <artifactId>annotations</artifactId>
                <version>${jetbrains-annotations.version}</version>
            </dependency>

            <dependency>
                <groupId>org.jetbrains.kotlin</groupId>
                <artifactId>kotlin-reflect</artifactId>
                <version>${kotlin.version}</version>
            </dependency>

            <dependency>
                <groupId>joda-time</groupId>
                <artifactId>joda-time</artifactId>
                <version>${joda-time.version}</version>
            </dependency>
        </dependencies>
    </dependencyManagement>

    <dependencies>
        <dependency>
            <groupId>org.jetbrains.kotlin</groupId>
            <artifactId>kotlin-reflect</artifactId>
            <version>${kotlin.version}</version>
        </dependency>

        <dependency>
            <groupId>org.jetbrains.kotlin</groupId>
            <artifactId>kotlin-stdlib</artifactId>
            <version>${kotlin.version}</version>
        </dependency>

        <dependency>
            <groupId>org.jetbrains.kotlin</groupId>
            <artifactId>kotlin-stdlib-jdk8</artifactId>
            <version>${kotlin.version}</version>
        </dependency>

        <dependency>
            <groupId>org.jetbrains</groupId>
            <artifactId>annotations</artifactId>
            <version>${jetbrains-annotations.version}</version>
        </dependency>

        <dependency>
            <groupId>care.better.platform</groupId>
            <artifactId>ehr-common-model</artifactId>
            <version>${ehr-common.version}</version>
        </dependency>

        <dependency>
            <groupId>care.better.platform</groupId>
            <artifactId>ehr-common-utils</artifactId>
            <version>${ehr-common.version}</version>
        </dependency>

        <dependency>
            <groupId>care.better.platform</groupId>
            <artifactId>ehr-common-time</artifactId>
            <version>${ehr-common.version}</version>
        </dependency>

        <dependency>
            <groupId>care.better.platform</groupId>
            <artifactId>ehr-common-json-jackson</artifactId>
            <version>${ehr-common.version}</version>
        </dependency>

        <dependency>
            <groupId>care.better.platform</groupId>
            <artifactId>ehr-common-terminology</artifactId>
            <version>${ehr-common.version}</version>
        </dependency>

        <dependency>
            <groupId>care.better.platform</groupId>
            <artifactId>ehr-common-xml-jaxb</artifactId>
            <version>${ehr-common.version}</version>
        </dependency>

        <dependency>
            <groupId>care.better.platform</groupId>
            <artifactId>ehr-common-path</artifactId>
            <version>${ehr-common.version}</version>
        </dependency>

        <dependency>
            <groupId>care.better.platform</groupId>
            <artifactId>ehr-common-amnode</artifactId>
            <version>${ehr-common.version}</version>
        </dependency>

        <dependency>
            <groupId>org.apache.commons</groupId>
            <artifactId>commons-lang3</artifactId>
            <version>${commons-lang3.version}</version>
        </dependency>

        <dependency>
            <groupId>com.fasterxml.jackson.datatype</groupId>
            <artifactId>jackson-datatype-joda</artifactId>
            <version>${jackson.version}</version>
        </dependency>

        <dependency>
            <groupId>com.fasterxml.jackson.datatype</groupId>
            <artifactId>jackson-datatype-jsr310</artifactId>
            <version>${jackson.version}</version>
        </dependency>

        <dependency>
            <groupId>com.fasterxml.jackson.module</groupId>
            <artifactId>jackson-module-kotlin</artifactId>
            <version>${jackson.version}</version>
            <exclusions>
                <exclusion>
                    <groupId>org.jetbrains.kotlin</groupId>
                    <artifactId>kotlin-stdlib</artifactId>
                </exclusion>
            </exclusions>
        </dependency>

        <dependency>
            <groupId>jakarta.xml.bind</groupId>
            <artifactId>jakarta.xml.bind-api</artifactId>
            <version>${jakarta.xml.bind.version}</version>
            <scope>test</scope>
        </dependency>

        <dependency>
            <groupId>org.glassfish.jaxb</groupId>
            <artifactId>jaxb-runtime</artifactId>
            <version>${jaxb-runtime.version}</version>
            <scope>runtime</scope>
        </dependency>

        <dependency>
            <groupId>commons-io</groupId>
            <artifactId>commons-io</artifactId>
            <version>${commons-io.version}</version>
        </dependency>

        <dependency>
            <groupId>org.apache.commons</groupId>
            <artifactId>commons-math3</artifactId>
            <version>${commons-math3.version}</version>
            <scope>test</scope>
        </dependency>

        <dependency>
            <groupId>org.assertj</groupId>
            <artifactId>assertj-core</artifactId>
            <version>${assertj.version}</version>
            <scope>test</scope>
        </dependency>

        <dependency>
            <groupId>org.junit.jupiter</groupId>
            <artifactId>junit-jupiter-engine</artifactId>
            <version>${jupiter.version}</version>
            <scope>test</scope>
        </dependency>

        <dependency>
            <groupId>org.junit.jupiter</groupId>
            <artifactId>junit-jupiter-api</artifactId>
            <version>${jupiter.version}</version>
            <scope>test</scope>
        </dependency>

        <dependency>
            <groupId>org.junit.jupiter</groupId>
            <artifactId>junit-jupiter-params</artifactId>
            <version>${jupiter.version}</version>
            <scope>test</scope>
        </dependency>

        <dependency>
            <groupId>org.skyscreamer</groupId>
            <artifactId>jsonassert</artifactId>
            <version>${jsonassert.version}</version>
            <scope>test</scope>
        </dependency>
    </dependencies>

    <build>
        <sourceDirectory>${project.basedir}/src/main/kotlin</sourceDirectory>
        <testSourceDirectory>${project.basedir}/src/test/kotlin</testSourceDirectory>
        <plugins>
            <plugin>
                <groupId>org.jetbrains.kotlin</groupId>
                <artifactId>kotlin-maven-plugin</artifactId>
                <version>${kotlin.version}</version>
                <executions>
                    <execution>
                        <id>compile</id>
                        <phase>compile</phase>
                        <goals>
                            <goal>compile</goal>
                        </goals>
                        <configuration>
                            <sourceDirs>
                                <sourceDir>${project.basedir}/src/main/kotlin</sourceDir>
                            </sourceDirs>
                        </configuration>
                    </execution>
                    <execution>
                        <id>test-compile</id>
                        <phase>test-compile</phase>
                        <goals>
                            <goal>test-compile</goal>
                        </goals>
                        <configuration>
                            <sourceDirs>
                                <sourceDir>${project.basedir}/src/test/kotlin</sourceDir>
                            </sourceDirs>
                        </configuration>
                    </execution>
                </executions>
                <configuration>
                    <jvmTarget>${java.version}</jvmTarget>
                    <args>
                        <arg>-Xjsr305=strict</arg>
                        <arg>-Xjvm-default=all-compatibility</arg>
                    </args>
                </configuration>
                <dependencies>
                    <dependency>
                        <groupId>org.jetbrains.kotlin</groupId>
                        <artifactId>kotlin-maven-noarg</artifactId>
                        <version>${kotlin.version}</version>
                    </dependency>
                    <dependency>
                        <groupId>org.jetbrains.kotlin</groupId>
                        <artifactId>kotlin-maven-allopen</artifactId>
                        <version>${kotlin.version}</version>
                    </dependency>
                </dependencies>
            </plugin>

            <plugin>
                <groupId>org.apache.maven.plugins</groupId>
                <artifactId>maven-enforcer-plugin</artifactId>
                <version>${maven-enforcer-plugin.version}</version>
                <executions>
                    <execution>
                        <id>enforce</id>
                        <configuration>
                            <rules>
                                <dependencyConvergence />
                                <requireMavenVersion>
                                    <version>[3.6.2,)</version> <!-- https://issues.apache.org/jira/browse/MNG-6506 -->
                                </requireMavenVersion>
                            </rules>
                        </configuration>
                        <goals>
                            <goal>enforce</goal>
                        </goals>
                    </execution>
                </executions>
            </plugin>

            <plugin>
                <groupId>org.apache.maven.plugins</groupId>
                <artifactId>maven-surefire-plugin</artifactId>
                <version>${maven-surefire-plugin.version}</version>
            </plugin>
        </plugins>

        <pluginManagement>
            <plugins>
                <plugin>
                    <groupId>org.apache.maven.plugins</groupId>
                    <artifactId>maven-clean-plugin</artifactId>
                    <version>${maven-clean-plugin.version}</version>
                </plugin>

                <plugin>
                    <groupId>org.apache.maven.plugins</groupId>
                    <artifactId>maven-compiler-plugin</artifactId>
                    <version>${maven-compiler-plugin.version}</version>
                    <configuration>
                        <source>${maven.compiler.source}</source>
                        <target>${maven.compiler.target}</target>
                        <encoding>utf-8</encoding>
                        <showWarnings>true</showWarnings>
                        <parameters>true</parameters>
                    </configuration>
                </plugin>

                <plugin>
                    <groupId>org.apache.maven.plugins</groupId>
                    <artifactId>maven-install-plugin</artifactId>
                    <version>${maven-install-plugin.version}</version>
                </plugin>

                <plugin>
                    <groupId>org.apache.maven.plugins</groupId>
                    <artifactId>maven-jar-plugin</artifactId>
                    <version>${maven-jar-plugin.version}</version>
                    <configuration>
                        <archive>
                            <manifest>
                                <addDefaultImplementationEntries>true</addDefaultImplementationEntries>
                                <addDefaultSpecificationEntries>true</addDefaultSpecificationEntries>
                            </manifest>
                        </archive>
                    </configuration>
                </plugin>

                <plugin>
                    <groupId>org.apache.maven.plugins</groupId>
                    <artifactId>maven-resources-plugin</artifactId>
                    <version>${maven-resources-plugin.version}</version>
                    <configuration>
                        <encoding>${project.reporting.outputEncoding}</encoding>
                    </configuration>
                </plugin>

                <plugin>
                    <groupId>org.sonarsource.scanner.maven</groupId>
                    <artifactId>sonar-maven-plugin</artifactId>
                    <version>${maven-sonar-plugin.version}</version>
                </plugin>

                <plugin>
                    <groupId>org.jacoco</groupId>
                    <artifactId>jacoco-maven-plugin</artifactId>
                    <version>${maven-jacoco-plugin.version}</version>
                </plugin>

                <plugin>
                    <groupId>org.owasp</groupId>
                    <artifactId>dependency-check-maven</artifactId>
                    <version>${maven-dependency-check-plugin.version}</version>
                    <configuration>
                        <formats>json,html</formats>
                        <outputDirectory>${dependency.check.report.dir}</outputDirectory>
                        <cveServerId>artifactory</cveServerId>
                        <cveUrlBase>https://artifactory.better.care/artifactory/nvdcve/nvdcve-1.1-%d.json.gz</cveUrlBase>
                        <!--<cveUrlBase>https://nvd.nist.gov/feeds/json/cve/1.1/nvdcve-1.1-%d.json.gz</cveUrlBase> Original URL - download new ones (after 2023) and upload them to artifactory-->
                        <assemblyAnalyzerEnabled>false</assemblyAnalyzerEnabled>
                    </configuration>
                </plugin>

            </plugins>
        </pluginManagement>

    </build>

    <profiles>
        <profile>
            <id>runSonar</id>
            <activation>
                <property>
                    <name>runSonar</name>
                </property>
            </activation>
            <build>
                <plugins>
                    <plugin>
                        <groupId>org.owasp</groupId>
                        <artifactId>dependency-check-maven</artifactId>
                        <executions>
                            <execution>
                                <goals>
                                    <goal>check</goal>
                                </goals>
                            </execution>
                        </executions>
                    </plugin>
                    <plugin>
                        <groupId>org.jacoco</groupId>
                        <artifactId>jacoco-maven-plugin</artifactId>
                        <executions>
                            <execution>
                                <id>prepare-agent</id>
                                <phase>initialize</phase>
                                <goals>
                                    <goal>prepare-agent</goal>
                                </goals>
                            </execution>
                            <execution>
                                <id>report</id>
                                <goals>
                                    <goal>report</goal>
                                </goals>
                            </execution>
                        </executions>
                    </plugin>
                    <plugin>
                        <groupId>org.sonarsource.scanner.maven</groupId>
                        <artifactId>sonar-maven-plugin</artifactId>
                        <executions>
                            <execution>
                                <id>sonar</id>
                                <goals>
                                    <goal>sonar</goal>
                                </goals>
                            </execution>
                        </executions>
                    </plugin>
                </plugins>
            </build>
        </profile>

        <profile>
            <id>central-release</id>
            <build>
                <plugins>
                    <plugin>
                        <groupId>org.apache.maven.plugins</groupId>
                        <artifactId>maven-source-plugin</artifactId>
                        <version>${maven-source-plugin.version}</version>
                        <executions>
                            <execution>
                                <id>attach-sources</id>
                                <goals>
                                    <goal>jar-no-fork</goal>
                                </goals>
                            </execution>
                        </executions>
                    </plugin>

                    <plugin>
                        <groupId>org.jetbrains.dokka</groupId>
                        <artifactId>dokka-maven-plugin</artifactId>
                        <version>${maven-dokka-plugin.version}</version>
                        <executions>
                            <execution>
                                <phase>prepare-package</phase>
                                <goals>
                                    <goal>javadocJar</goal>
                                </goals>
                            </execution>
                        </executions>
                        <configuration>
                            <sourceLinks>
                                <link>
                                    <url>https://github.com/better-care/web-template</url>
                                    <lineSuffix>#L</lineSuffix>
                                </link>
                            </sourceLinks>
                        </configuration>
                    </plugin>

                    <plugin>
                        <groupId>org.sonatype.plugins</groupId>
                        <artifactId>nexus-staging-maven-plugin</artifactId>
                        <version>${maven-nexus-staging-plugin.version}</version>
                        <extensions>true</extensions>
                        <configuration>
                            <serverId>ossrh</serverId>
                            <nexusUrl>https://s01.oss.sonatype.org</nexusUrl>
                            <autoReleaseAfterClose>true</autoReleaseAfterClose>
                        </configuration>
                    </plugin>

                    <plugin>
                        <groupId>org.apache.maven.plugins</groupId>
                        <artifactId>maven-gpg-plugin</artifactId>
                        <version>${maven-gpg-plugin.version}</version>
                        <executions>
                            <execution>
                                <id>sign-artifacts</id>
                                <phase>verify</phase>
                                <goals>
                                    <goal>sign</goal>
                                </goals>
                                <configuration>
                                    <gpgArguments>
                                        <arg>--pinentry-mode</arg>
                                        <arg>loopback</arg>
                                    </gpgArguments>
                                </configuration>
                            </execution>
                        </executions>
                    </plugin>

                </plugins>
            </build>
        </profile>
    </profiles>

    <licenses>
        <license>
            <name>The Apache License, Version 2.0</name>
            <url>http://www.apache.org/licenses/LICENSE-2.0.txt</url>
        </license>
    </licenses>

    <scm>
        <connection>scm:git:git://github.com:better-care/web-template.git</connection>
        <developerConnection>scm:git:ssh://github.com:better-care/web-template.git</developerConnection>
        <url>https://github.com/better-care/web-template/tree/master/</url>
    </scm>

    <developers>
        <developer>
            <name>Bostjan Lah</name>
            <email>bostjan.lah@better.care</email>
            <organization>Better Ltd</organization>
            <organizationUrl>https://www.better.care/</organizationUrl>
        </developer>

        <developer>
            <name>Matija Polajnar</name>
            <email>matija.polajnar@better.care</email>
            <organization>Better Ltd</organization>
            <organizationUrl>https://www.better.care/</organizationUrl>
        </developer>

        <developer>
            <name>Primož Delopst</name>
            <email>primoz.delopst@better.care</email>
            <organization>Better Ltd</organization>
            <organizationUrl>https://www.better.care/</organizationUrl>
        </developer>

        <developer>
            <name>Dušan Marković</name>
            <email>dusan.markovic@better.care</email>
            <organization>Better Ltd</organization>
            <organizationUrl>https://www.better.care/</organizationUrl>
        </developer>

        <developer>
            <name>Matic Ribič</name>
            <email>matic.ribic@better.care</email>
            <organization>Better Ltd</organization>
            <organizationUrl>https://www.better.care/</organizationUrl>
        </developer>
    </developers>

    <distributionManagement>
        <snapshotRepository>
            <id>ossrh</id>
            <url>https://s01.oss.sonatype.org/content/repositories/snapshots</url>
        </snapshotRepository>

        <repository>
            <id>ossrh</id>
            <url>https://s01.oss.sonatype.org/service/local/staging/deploy/maven2/</url>
        </repository>
    </distributionManagement>
</project><|MERGE_RESOLUTION|>--- conflicted
+++ resolved
@@ -33,11 +33,7 @@
         <jetbrains-annotations.version>24.1.0</jetbrains-annotations.version>
         <log4j-api-kotlin.version>1.2.0</log4j-api-kotlin.version>
 
-<<<<<<< HEAD
         <ehr-common.version>4.0.3-SNAPSHOT</ehr-common.version>
-=======
-        <ehr-common.version>4.0.2</ehr-common.version>
->>>>>>> 07115763
 
         <assertj.version>3.25.3</assertj.version>
         <commons-io.version>2.11.0</commons-io.version>
