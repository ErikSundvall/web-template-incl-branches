<?xml version="1.0" encoding="UTF-8"?>
<!--
	Copyright 2021 Better Ltd (www.better.care)

	Licensed under the Apache License, Version 2.0 (the "License");
	you may not use this file except in compliance with the License.
	You may obtain a copy of the License at

	http://www.apache.org/licenses/LICENSE-2.0

	Unless required by applicable law or agreed to in writing, software
	distributed under the License is distributed on an "AS IS" BASIS,
	WITHOUT WARRANTIES OR CONDITIONS OF ANY KIND, either express or implied.
	See the License for the specific language governing permissions and
	limitations under the License.
--><project xmlns="http://maven.apache.org/POM/4.0.0" xmlns:xsi="http://www.w3.org/2001/XMLSchema-instance" xsi:schemaLocation="http://maven.apache.org/POM/4.0.0 http://maven.apache.org/xsd/maven-4.0.0.xsd">
    <modelVersion>4.0.0</modelVersion>

    <groupId>care.better.platform</groupId>
    <artifactId>web-template</artifactId>
<<<<<<< HEAD
    <version>3.2.0-SNAPSHOT</version>
=======
    <version>3.1.3-SNAPSHOT</version>
>>>>>>> 9a5e8585

    <name>${project.groupId}:${project.artifactId}</name>
    <description>WebTemplate implementation for openEHR CDR</description>
    <url>https://github.com/better-care/web-template</url>

    <packaging>jar</packaging>

    <properties>
        <java.version>1.8</java.version>
        <kotlin.version>1.5.30</kotlin.version>
        <project.build.sourceEncoding>UTF-8</project.build.sourceEncoding>

        <kotlin-annotations.version>20.1.0</kotlin-annotations.version>
        <log4j-api-kotlin.version>1.0.0</log4j-api-kotlin.version>

        <ehr-common.version>3.1.2</ehr-common.version>

        <jackson.version>2.13.0</jackson.version>
        <jakarta.xml.version>2.3.3</jakarta.xml.version>
        <joda.version>2.10.8</joda.version>
        <commons-lang3.version>3.12.0</commons-lang3.version>
        <commons-io.version>2.8.0</commons-io.version>
        <commons-math3.version>3.6.1</commons-math3.version>
        <assertj.version>3.21.0</assertj.version>
        <jupiter.version>5.8.1</jupiter.version>

        <maven.compiler.source>${java.version}</maven.compiler.source>
        <maven.compiler.target>${java.version}</maven.compiler.target>

        <maven-compiler-plugin.version>3.8.1</maven-compiler-plugin.version>
        <maven-dokka-plugin.version>1.5.30</maven-dokka-plugin.version>
        <maven-enforcer-plugin.version>3.0.0</maven-enforcer-plugin.version>
        <maven-gpg-plugin.version>1.6</maven-gpg-plugin.version>
        <maven-jacoco-plugin.version>0.8.7</maven-jacoco-plugin.version>
        <maven-nexus-staging-plugin.version>1.6.8</maven-nexus-staging-plugin.version>
        <maven-scm-provider-gitexe.version>1.9.5</maven-scm-provider-gitexe.version>
        <maven-source-plugin.version>3.2.1</maven-source-plugin.version>
        <maven-surefire-plugin.version>2.22.2</maven-surefire-plugin.version>
    </properties>

    <dependencyManagement>
        <dependencies>
            <dependency>
                <groupId>org.jetbrains</groupId>
                <artifactId>annotations</artifactId>
                <version>${kotlin-annotations.version}</version>
            </dependency>

            <dependency>
                <groupId>org.jetbrains.kotlin</groupId>
                <artifactId>kotlin-reflect</artifactId>
                <version>${kotlin.version}</version>
            </dependency>

            <dependency>
                <groupId>joda-time</groupId>
                <artifactId>joda-time</artifactId>
                <version>${joda.version}</version>
            </dependency>
        </dependencies>
    </dependencyManagement>

    <dependencies>
        <dependency>
            <groupId>org.jetbrains.kotlin</groupId>
            <artifactId>kotlin-reflect</artifactId>
            <version>${kotlin.version}</version>
        </dependency>

        <dependency>
            <groupId>org.jetbrains.kotlin</groupId>
            <artifactId>kotlin-stdlib</artifactId>
            <version>${kotlin.version}</version>
        </dependency>

        <dependency>
            <groupId>org.jetbrains.kotlin</groupId>
            <artifactId>kotlin-stdlib-jdk8</artifactId>
            <version>${kotlin.version}</version>
        </dependency>

        <dependency>
            <groupId>org.jetbrains</groupId>
            <artifactId>annotations</artifactId>
            <version>${kotlin-annotations.version}</version>
        </dependency>

        <dependency>
            <groupId>care.better.platform</groupId>
            <artifactId>ehr-common-model</artifactId>
            <version>${ehr-common.version}</version>
        </dependency>

        <dependency>
            <groupId>care.better.platform</groupId>
            <artifactId>ehr-common-utils</artifactId>
            <version>${ehr-common.version}</version>
        </dependency>

        <dependency>
            <groupId>care.better.platform</groupId>
            <artifactId>ehr-common-time</artifactId>
            <version>${ehr-common.version}</version>
        </dependency>

        <dependency>
            <groupId>care.better.platform</groupId>
            <artifactId>ehr-common-json-jackson</artifactId>
            <version>${ehr-common.version}</version>
        </dependency>

        <dependency>
            <groupId>care.better.platform</groupId>
            <artifactId>ehr-common-terminology</artifactId>
            <version>${ehr-common.version}</version>
        </dependency>

        <dependency>
            <groupId>care.better.platform</groupId>
            <artifactId>ehr-common-xml-jaxb</artifactId>
            <version>${ehr-common.version}</version>
        </dependency>

        <dependency>
            <groupId>care.better.platform</groupId>
            <artifactId>ehr-common-path</artifactId>
            <version>${ehr-common.version}</version>
        </dependency>

        <dependency>
            <groupId>care.better.platform</groupId>
            <artifactId>ehr-common-amnode</artifactId>
            <version>${ehr-common.version}</version>
        </dependency>

        <dependency>
            <groupId>org.apache.commons</groupId>
            <artifactId>commons-lang3</artifactId>
            <version>${commons-lang3.version}</version>
        </dependency>

        <dependency>
            <groupId>com.fasterxml.jackson.datatype</groupId>
            <artifactId>jackson-datatype-joda</artifactId>
            <version>${jackson.version}</version>
        </dependency>

        <dependency>
            <groupId>com.fasterxml.jackson.datatype</groupId>
            <artifactId>jackson-datatype-jsr310</artifactId>
            <version>${jackson.version}</version>
        </dependency>

        <dependency>
            <groupId>jakarta.xml.bind</groupId>
            <artifactId>jakarta.xml.bind-api</artifactId>
            <version>${jakarta.xml.version}</version>
        </dependency>

        <dependency>
            <groupId>com.sun.xml.bind</groupId>
            <artifactId>jaxb-impl</artifactId>
            <version>${jakarta.xml.version}</version>
            <scope>runtime</scope>
        </dependency>

        <dependency>
            <groupId>commons-io</groupId>
            <artifactId>commons-io</artifactId>
            <version>${commons-io.version}</version>
        </dependency>

        <dependency>
            <groupId>org.apache.commons</groupId>
            <artifactId>commons-math3</artifactId>
            <version>${commons-math3.version}</version>
            <scope>test</scope>
        </dependency>

        <dependency>
            <groupId>org.assertj</groupId>
            <artifactId>assertj-core</artifactId>
            <version>${assertj.version}</version>
            <scope>test</scope>
        </dependency>

        <dependency>
            <groupId>org.junit.jupiter</groupId>
            <artifactId>junit-jupiter-engine</artifactId>
            <version>${jupiter.version}</version>
            <scope>test</scope>
        </dependency>

        <dependency>
            <groupId>org.junit.jupiter</groupId>
            <artifactId>junit-jupiter-api</artifactId>
            <version>${jupiter.version}</version>
            <scope>test</scope>
        </dependency>

        <dependency>
            <groupId>org.junit.jupiter</groupId>
            <artifactId>junit-jupiter-params</artifactId>
            <version>${jupiter.version}</version>
            <scope>test</scope>
        </dependency>
    </dependencies>

    <build>
        <sourceDirectory>${project.basedir}/src/main/kotlin</sourceDirectory>
        <testSourceDirectory>${project.basedir}/src/test/kotlin</testSourceDirectory>
        <plugins>
            <plugin>
                <groupId>org.jetbrains.kotlin</groupId>
                <artifactId>kotlin-maven-plugin</artifactId>
                <version>${kotlin.version}</version>
                <executions>
                    <execution>
                        <id>compile</id>
                        <phase>compile</phase>
                        <goals>
                            <goal>compile</goal>
                        </goals>
                        <configuration>
                            <sourceDirs>
                                <sourceDir>${project.basedir}/src/main/kotlin</sourceDir>
                            </sourceDirs>
                        </configuration>
                    </execution>
                    <execution>
                        <id>test-compile</id>
                        <phase>test-compile</phase>
                        <goals>
                            <goal>test-compile</goal>
                        </goals>
                        <configuration>
                            <sourceDirs>
                                <sourceDir>${project.basedir}/src/test/kotlin</sourceDir>
                            </sourceDirs>
                        </configuration>
                    </execution>
                </executions>
                <configuration>
                    <jvmTarget>${java.version}</jvmTarget>
                    <args>
                        <arg>-Xjsr305=strict</arg>
                        <arg>-Xjvm-default=all-compatibility</arg>
                    </args>
                </configuration>
                <dependencies>
                    <dependency>
                        <groupId>org.jetbrains.kotlin</groupId>
                        <artifactId>kotlin-maven-noarg</artifactId>
                        <version>${kotlin.version}</version>
                    </dependency>
                    <dependency>
                        <groupId>org.jetbrains.kotlin</groupId>
                        <artifactId>kotlin-maven-allopen</artifactId>
                        <version>${kotlin.version}</version>
                    </dependency>
                </dependencies>
            </plugin>

            <plugin>
                <groupId>org.apache.maven.plugins</groupId>
                <artifactId>maven-enforcer-plugin</artifactId>
                <version>${maven-enforcer-plugin.version}</version>
                <executions>
                    <execution>
                        <id>enforce</id>
                        <configuration>
                            <rules>
                                <dependencyConvergence />
                            </rules>
                        </configuration>
                        <goals>
                            <goal>enforce</goal>
                        </goals>
                    </execution>
                </executions>
            </plugin>

            <plugin>
                <groupId>org.apache.maven.plugins</groupId>
                <artifactId>maven-surefire-plugin</artifactId>
                <version>${maven-surefire-plugin.version}</version>
            </plugin>
        </plugins>
    </build>

    <profiles>
        <profile>
            <id>code-coverage</id>
            <build>
                <plugins>
                    <plugin>
                        <groupId>org.jacoco</groupId>
                        <artifactId>jacoco-maven-plugin</artifactId>
                        <version>${maven-jacoco-plugin.version}</version>
                        <executions>
                            <execution>
                                <goals>
                                    <goal>prepare-agent</goal>
                                </goals>
                            </execution>
                            <execution>
                                <id>report</id>
                                <phase>test</phase>
                                <goals>
                                    <goal>report</goal>
                                </goals>
                                <configuration>
                                    <outputDirectory>target/jacoco-report</outputDirectory>
                                </configuration>
                            </execution>
                        </executions>
                    </plugin>
                </plugins>
            </build>
        </profile>

        <profile>
            <id>central-release</id>
            <build>
                <plugins>
                    <plugin>
                        <groupId>org.apache.maven.plugins</groupId>
                        <artifactId>maven-source-plugin</artifactId>
                        <version>${maven-source-plugin.version}</version>
                        <executions>
                            <execution>
                                <id>attach-sources</id>
                                <goals>
                                    <goal>jar-no-fork</goal>
                                </goals>
                            </execution>
                        </executions>
                    </plugin>

                    <plugin>
                        <groupId>org.jetbrains.dokka</groupId>
                        <artifactId>dokka-maven-plugin</artifactId>
                        <version>${maven-dokka-plugin.version}</version>
                        <executions>
                            <execution>
                                <phase>prepare-package</phase>
                                <goals>
                                    <goal>javadocJar</goal>
                                </goals>
                            </execution>
                        </executions>
                        <configuration>
                            <sourceLinks>
                                <link>
                                    <url>https://github.com/better-care/web-template</url>
                                    <lineSuffix>#L</lineSuffix>
                                </link>
                            </sourceLinks>
                        </configuration>
                    </plugin>

                    <plugin>
                        <groupId>org.sonatype.plugins</groupId>
                        <artifactId>nexus-staging-maven-plugin</artifactId>
                        <version>${maven-nexus-staging-plugin.version}</version>
                        <extensions>true</extensions>
                        <configuration>
                            <serverId>ossrh</serverId>
                            <nexusUrl>https://s01.oss.sonatype.org</nexusUrl>
                            <autoReleaseAfterClose>true</autoReleaseAfterClose>
                        </configuration>
                    </plugin>

                    <plugin>
                        <groupId>org.apache.maven.plugins</groupId>
                        <artifactId>maven-gpg-plugin</artifactId>
                        <version>${maven-gpg-plugin.version}</version>
                        <executions>
                            <execution>
                                <id>sign-artifacts</id>
                                <phase>verify</phase>
                                <goals>
                                    <goal>sign</goal>
                                </goals>
                                <configuration>
                                    <gpgArguments>
                                        <arg>--pinentry-mode</arg>
                                        <arg>loopback</arg>
                                    </gpgArguments>
                                </configuration>
                            </execution>
                        </executions>
                    </plugin>

                </plugins>
            </build>
        </profile>
    </profiles>

    <licenses>
        <license>
            <name>The Apache License, Version 2.0</name>
            <url>http://www.apache.org/licenses/LICENSE-2.0.txt</url>
        </license>
    </licenses>

    <scm>
        <connection>scm:git:git://github.com:better-care/web-template.git</connection>
        <developerConnection>scm:git:ssh://github.com:better-care/web-template.git</developerConnection>
        <url>https://github.com/better-care/web-template/tree/master/</url>
    </scm>

    <developers>
        <developer>
            <name>Bostjan Lah</name>
            <email>bostjan.lah@better.care</email>
            <organization>Better Ltd</organization>
            <organizationUrl>https://www.better.care/</organizationUrl>
        </developer>

        <developer>
            <name>Matija Polajnar</name>
            <email>matija.polajnar@better.care</email>
            <organization>Better Ltd</organization>
            <organizationUrl>https://www.better.care/</organizationUrl>
        </developer>

        <developer>
            <name>Primož Delopst</name>
            <email>primoz.delopst@better.care</email>
            <organization>Better Ltd</organization>
            <organizationUrl>https://www.better.care/</organizationUrl>
        </developer>

        <developer>
            <name>Dušan Marković</name>
            <email>dusan.markovic@better.care</email>
            <organization>Better Ltd</organization>
            <organizationUrl>https://www.better.care/</organizationUrl>
        </developer>

        <developer>
            <name>Domen Muren</name>
            <email>domen.muren@better.care</email>
            <organization>Better Ltd</organization>
            <organizationUrl>https://www.better.care/</organizationUrl>
        </developer>

        <developer>
            <name>Matic Ribič</name>
            <email>matic.ribic@better.care</email>
            <organization>Better Ltd</organization>
            <organizationUrl>https://www.better.care/</organizationUrl>
        </developer>
    </developers>

    <distributionManagement>
        <snapshotRepository>
            <id>ossrh</id>
            <url>https://s01.oss.sonatype.org/content/repositories/snapshots</url>
        </snapshotRepository>

        <repository>
            <id>ossrh</id>
            <url>https://s01.oss.sonatype.org/service/local/staging/deploy/maven2/</url>
        </repository>
    </distributionManagement>
</project><|MERGE_RESOLUTION|>--- conflicted
+++ resolved
@@ -18,11 +18,7 @@
 
     <groupId>care.better.platform</groupId>
     <artifactId>web-template</artifactId>
-<<<<<<< HEAD
     <version>3.2.0-SNAPSHOT</version>
-=======
-    <version>3.1.3-SNAPSHOT</version>
->>>>>>> 9a5e8585
 
     <name>${project.groupId}:${project.artifactId}</name>
     <description>WebTemplate implementation for openEHR CDR</description>
