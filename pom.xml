<?xml version="1.0" encoding="UTF-8"?>
<!--
	Copyright 2021 Better Ltd (www.better.care)

	Licensed under the Apache License, Version 2.0 (the "License");
	you may not use this file except in compliance with the License.
	You may obtain a copy of the License at

	http://www.apache.org/licenses/LICENSE-2.0

	Unless required by applicable law or agreed to in writing, software
	distributed under the License is distributed on an "AS IS" BASIS,
	WITHOUT WARRANTIES OR CONDITIONS OF ANY KIND, either express or implied.
	See the License for the specific language governing permissions and
	limitations under the License.
--><project xmlns="http://maven.apache.org/POM/4.0.0" xmlns:xsi="http://www.w3.org/2001/XMLSchema-instance" xsi:schemaLocation="http://maven.apache.org/POM/4.0.0 http://maven.apache.org/xsd/maven-4.0.0.xsd">
    <modelVersion>4.0.0</modelVersion>

    <groupId>care.better.platform</groupId>
    <artifactId>web-template</artifactId>
    <version>4.0.1-SNAPSHOT</version>

    <name>${project.groupId}:${project.artifactId}</name>
    <description>WebTemplate implementation for openEHR CDR</description>
    <url>https://github.com/better-care/web-template</url>

    <packaging>jar</packaging>

    <properties>
        <java.version>17</java.version>
        <kotlin.version>1.9.20</kotlin.version>

        <jetbrains-annotations.version>23.1.0</jetbrains-annotations.version>
        <log4j-api-kotlin.version>1.2.0</log4j-api-kotlin.version>

<<<<<<< HEAD
        <ehr-common.version>4.0.0-4X2</ehr-common.version>
=======
        <ehr-common.version>4.0.0</ehr-common.version>
>>>>>>> deca48ae

        <assertj.version>3.24.2</assertj.version>
        <commons-io.version>2.11.0</commons-io.version>
        <commons-lang3.version>3.12.0</commons-lang3.version>
        <commons-math3.version>3.6.1</commons-math3.version>
<<<<<<< HEAD
        <jackson.version>2.15.0</jackson.version>
        <jakarta.xml.bind.version>4.0.0</jakarta.xml.bind.version>
        <jakarta.xml.version>4.0.2</jakarta.xml.version>
=======
        <jackson.version>2.15.2</jackson.version>
        <jakarta.xml.bind.version>2.3.3</jakarta.xml.bind.version>
        <jakarta.xml.version>2.3.6</jakarta.xml.version>
>>>>>>> deca48ae
        <joda-time.version>2.12.5</joda-time.version>
        <jsonassert.version>1.5.1</jsonassert.version>
        <jupiter.version>5.9.3</jupiter.version>

        <maven.compiler.source>${java.version}</maven.compiler.source>
        <maven.compiler.target>${java.version}</maven.compiler.target>

        <maven-clean-plugin.version>3.3.1</maven-clean-plugin.version>
        <maven-compiler-plugin.version>3.11.0</maven-compiler-plugin.version>
        <maven-dependency-check-plugin.version>8.3.1</maven-dependency-check-plugin.version>
        <maven-dokka-plugin.version>1.9.10</maven-dokka-plugin.version>
        <maven-enforcer-plugin.version>3.3.0</maven-enforcer-plugin.version>
        <maven-gpg-plugin.version>1.6</maven-gpg-plugin.version>
        <maven-install-plugin.version>3.1.1</maven-install-plugin.version>
        <maven-jacoco-plugin.version>0.8.10</maven-jacoco-plugin.version>
        <maven-jar-plugin.version>3.3.0</maven-jar-plugin.version>
        <maven-nexus-staging-plugin.version>1.6.13</maven-nexus-staging-plugin.version>
        <maven-resources-plugin.version>3.3.1</maven-resources-plugin.version>
        <maven-scm-provider-gitexe.version>1.9.5</maven-scm-provider-gitexe.version>
        <maven-sonar-plugin.version>3.9.1.2184</maven-sonar-plugin.version>
        <maven-source-plugin.version>3.3.0</maven-source-plugin.version>
        <maven-surefire-plugin.version>3.1.2</maven-surefire-plugin.version>

        <!--suppress UnresolvedMavenProperty -->
        <sonar.coverage.jacoco.xmlReportPaths>
            ${maven.multiModuleProjectDirectory}/target/site/jacoco/jacoco.xml
        </sonar.coverage.jacoco.xmlReportPaths>
        <!--suppress UnresolvedMavenProperty -->
        <dependency.check.report.dir>${maven.multiModuleProjectDirectory}/target</dependency.check.report.dir>
        <sonar.dependencyCheck.jsonReportPath>${dependency.check.report.dir}/dependency-check-report.json</sonar.dependencyCheck.jsonReportPath>
        <sonar.dependencyCheck.htmlReportPath>${dependency.check.report.dir}/dependency-check-report.html</sonar.dependencyCheck.htmlReportPath>
        <sonar.java.source>${java.version}</sonar.java.source>

        <project.build.sourceEncoding>UTF-8</project.build.sourceEncoding>
        <project.reporting.outputEncoding>UTF-8</project.reporting.outputEncoding>
    </properties>

    <dependencyManagement>
        <dependencies>
            <dependency>
                <groupId>org.jetbrains</groupId>
                <artifactId>annotations</artifactId>
                <version>${jetbrains-annotations.version}</version>
            </dependency>

            <dependency>
                <groupId>org.jetbrains.kotlin</groupId>
                <artifactId>kotlin-reflect</artifactId>
                <version>${kotlin.version}</version>
            </dependency>

            <dependency>
                <groupId>joda-time</groupId>
                <artifactId>joda-time</artifactId>
                <version>${joda-time.version}</version>
            </dependency>
        </dependencies>
    </dependencyManagement>

    <dependencies>
        <dependency>
            <groupId>org.jetbrains.kotlin</groupId>
            <artifactId>kotlin-reflect</artifactId>
            <version>${kotlin.version}</version>
        </dependency>

        <dependency>
            <groupId>org.jetbrains.kotlin</groupId>
            <artifactId>kotlin-stdlib</artifactId>
            <version>${kotlin.version}</version>
        </dependency>

        <dependency>
            <groupId>org.jetbrains.kotlin</groupId>
            <artifactId>kotlin-stdlib-jdk8</artifactId>
            <version>${kotlin.version}</version>
        </dependency>

        <dependency>
            <groupId>org.jetbrains</groupId>
            <artifactId>annotations</artifactId>
            <version>${jetbrains-annotations.version}</version>
        </dependency>

        <dependency>
            <groupId>care.better.platform</groupId>
            <artifactId>ehr-common-model</artifactId>
            <version>${ehr-common.version}</version>
        </dependency>

        <dependency>
            <groupId>care.better.platform</groupId>
            <artifactId>ehr-common-utils</artifactId>
            <version>${ehr-common.version}</version>
        </dependency>

        <dependency>
            <groupId>care.better.platform</groupId>
            <artifactId>ehr-common-time</artifactId>
            <version>${ehr-common.version}</version>
        </dependency>

        <dependency>
            <groupId>care.better.platform</groupId>
            <artifactId>ehr-common-json-jackson</artifactId>
            <version>${ehr-common.version}</version>
        </dependency>

        <dependency>
            <groupId>care.better.platform</groupId>
            <artifactId>ehr-common-terminology</artifactId>
            <version>${ehr-common.version}</version>
        </dependency>

        <dependency>
            <groupId>care.better.platform</groupId>
            <artifactId>ehr-common-xml-jaxb</artifactId>
            <version>${ehr-common.version}</version>
        </dependency>

        <dependency>
            <groupId>care.better.platform</groupId>
            <artifactId>ehr-common-path</artifactId>
            <version>${ehr-common.version}</version>
        </dependency>

        <dependency>
            <groupId>care.better.platform</groupId>
            <artifactId>ehr-common-amnode</artifactId>
            <version>${ehr-common.version}</version>
        </dependency>

        <dependency>
            <groupId>org.apache.commons</groupId>
            <artifactId>commons-lang3</artifactId>
            <version>${commons-lang3.version}</version>
        </dependency>

        <dependency>
            <groupId>com.fasterxml.jackson.datatype</groupId>
            <artifactId>jackson-datatype-joda</artifactId>
            <version>${jackson.version}</version>
        </dependency>

        <dependency>
            <groupId>com.fasterxml.jackson.datatype</groupId>
            <artifactId>jackson-datatype-jsr310</artifactId>
            <version>${jackson.version}</version>
        </dependency>

        <dependency>
            <groupId>com.fasterxml.jackson.module</groupId>
            <artifactId>jackson-module-kotlin</artifactId>
            <version>${jackson.version}</version>
            <exclusions>
                <exclusion>
                    <groupId>org.jetbrains.kotlin</groupId>
                    <artifactId>kotlin-stdlib</artifactId>
                </exclusion>
            </exclusions>
        </dependency>

        <dependency>
            <groupId>jakarta.xml.bind</groupId>
            <artifactId>jakarta.xml.bind-api</artifactId>
            <version>${jakarta.xml.bind.version}</version>
            <scope>test</scope>
        </dependency>

        <dependency>
            <groupId>org.glassfish.jaxb</groupId>
            <artifactId>jaxb-runtime</artifactId>
            <version>${jakarta.xml.version}</version>
            <scope>runtime</scope>
        </dependency>

        <dependency>
            <groupId>commons-io</groupId>
            <artifactId>commons-io</artifactId>
            <version>${commons-io.version}</version>
        </dependency>

        <dependency>
            <groupId>org.apache.commons</groupId>
            <artifactId>commons-math3</artifactId>
            <version>${commons-math3.version}</version>
            <scope>test</scope>
        </dependency>

        <dependency>
            <groupId>org.assertj</groupId>
            <artifactId>assertj-core</artifactId>
            <version>${assertj.version}</version>
            <scope>test</scope>
        </dependency>

        <dependency>
            <groupId>org.junit.jupiter</groupId>
            <artifactId>junit-jupiter-engine</artifactId>
            <version>${jupiter.version}</version>
            <scope>test</scope>
        </dependency>

        <dependency>
            <groupId>org.junit.jupiter</groupId>
            <artifactId>junit-jupiter-api</artifactId>
            <version>${jupiter.version}</version>
            <scope>test</scope>
        </dependency>

        <dependency>
            <groupId>org.junit.jupiter</groupId>
            <artifactId>junit-jupiter-params</artifactId>
            <version>${jupiter.version}</version>
            <scope>test</scope>
        </dependency>

        <dependency>
            <groupId>org.skyscreamer</groupId>
            <artifactId>jsonassert</artifactId>
            <version>${jsonassert.version}</version>
            <scope>test</scope>
        </dependency>
    </dependencies>

    <build>
        <sourceDirectory>${project.basedir}/src/main/kotlin</sourceDirectory>
        <testSourceDirectory>${project.basedir}/src/test/kotlin</testSourceDirectory>
        <plugins>
            <plugin>
                <groupId>org.jetbrains.kotlin</groupId>
                <artifactId>kotlin-maven-plugin</artifactId>
                <version>${kotlin.version}</version>
                <executions>
                    <execution>
                        <id>compile</id>
                        <phase>compile</phase>
                        <goals>
                            <goal>compile</goal>
                        </goals>
                        <configuration>
                            <sourceDirs>
                                <sourceDir>${project.basedir}/src/main/kotlin</sourceDir>
                            </sourceDirs>
                        </configuration>
                    </execution>
                    <execution>
                        <id>test-compile</id>
                        <phase>test-compile</phase>
                        <goals>
                            <goal>test-compile</goal>
                        </goals>
                        <configuration>
                            <sourceDirs>
                                <sourceDir>${project.basedir}/src/test/kotlin</sourceDir>
                            </sourceDirs>
                        </configuration>
                    </execution>
                </executions>
                <configuration>
                    <jvmTarget>${java.version}</jvmTarget>
                    <args>
                        <arg>-Xjsr305=strict</arg>
                        <arg>-Xjvm-default=all-compatibility</arg>
                    </args>
                </configuration>
                <dependencies>
                    <dependency>
                        <groupId>org.jetbrains.kotlin</groupId>
                        <artifactId>kotlin-maven-noarg</artifactId>
                        <version>${kotlin.version}</version>
                    </dependency>
                    <dependency>
                        <groupId>org.jetbrains.kotlin</groupId>
                        <artifactId>kotlin-maven-allopen</artifactId>
                        <version>${kotlin.version}</version>
                    </dependency>
                </dependencies>
            </plugin>

            <plugin>
                <groupId>org.apache.maven.plugins</groupId>
                <artifactId>maven-enforcer-plugin</artifactId>
                <version>${maven-enforcer-plugin.version}</version>
                <executions>
                    <execution>
                        <id>enforce</id>
                        <configuration>
                            <rules>
                                <dependencyConvergence />
                                <requireMavenVersion>
                                    <version>[3.6.2,)</version> <!-- https://issues.apache.org/jira/browse/MNG-6506 -->
                                </requireMavenVersion>
                            </rules>
                        </configuration>
                        <goals>
                            <goal>enforce</goal>
                        </goals>
                    </execution>
                </executions>
            </plugin>

            <plugin>
                <groupId>org.apache.maven.plugins</groupId>
                <artifactId>maven-surefire-plugin</artifactId>
                <version>${maven-surefire-plugin.version}</version>
            </plugin>
        </plugins>

        <pluginManagement>
            <plugins>
                <plugin>
                    <groupId>org.apache.maven.plugins</groupId>
                    <artifactId>maven-clean-plugin</artifactId>
                    <version>${maven-clean-plugin.version}</version>
                </plugin>

                <plugin>
                    <groupId>org.apache.maven.plugins</groupId>
                    <artifactId>maven-compiler-plugin</artifactId>
                    <version>${maven-compiler-plugin.version}</version>
                    <configuration>
                        <source>${maven.compiler.source}</source>
                        <target>${maven.compiler.target}</target>
                        <optimize>true</optimize>
                        <encoding>utf-8</encoding>
                        <showWarnings>true</showWarnings>
                        <parameters>true</parameters>
                    </configuration>
                </plugin>

                <plugin>
                    <groupId>org.apache.maven.plugins</groupId>
                    <artifactId>maven-install-plugin</artifactId>
                    <version>${maven-install-plugin.version}</version>
                </plugin>

                <plugin>
                    <groupId>org.apache.maven.plugins</groupId>
                    <artifactId>maven-jar-plugin</artifactId>
                    <version>${maven-jar-plugin.version}</version>
                    <configuration>
                        <archive>
                            <manifest>
                                <addDefaultImplementationEntries>true</addDefaultImplementationEntries>
                                <addDefaultSpecificationEntries>true</addDefaultSpecificationEntries>
                            </manifest>
                        </archive>
                    </configuration>
                </plugin>

                <plugin>
                    <groupId>org.apache.maven.plugins</groupId>
                    <artifactId>maven-resources-plugin</artifactId>
                    <version>${maven-resources-plugin.version}</version>
                    <configuration>
                        <encoding>${project.reporting.outputEncoding}</encoding>
                    </configuration>
                </plugin>

                <plugin>
                    <groupId>org.sonarsource.scanner.maven</groupId>
                    <artifactId>sonar-maven-plugin</artifactId>
                    <version>${maven-sonar-plugin.version}</version>
                </plugin>

                <plugin>
                    <groupId>org.jacoco</groupId>
                    <artifactId>jacoco-maven-plugin</artifactId>
                    <version>${maven-jacoco-plugin.version}</version>
                </plugin>

                <plugin>
                    <groupId>org.owasp</groupId>
                    <artifactId>dependency-check-maven</artifactId>
                    <version>${maven-dependency-check-plugin.version}</version>
                    <configuration>
                        <formats>json,html</formats>
                        <outputDirectory>${dependency.check.report.dir}</outputDirectory>
                        <cveServerId>artifactory</cveServerId>
                        <cveUrlBase>https://artifactory.better.care/artifactory/nvdcve/nvdcve-1.1-%d.json.gz</cveUrlBase>
                        <!--<cveUrlBase>https://nvd.nist.gov/feeds/json/cve/1.1/nvdcve-1.1-%d.json.gz</cveUrlBase> Original URL - download new ones (after 2023) and upload them to artifactory-->
                        <assemblyAnalyzerEnabled>false</assemblyAnalyzerEnabled>
                    </configuration>
                </plugin>

            </plugins>
        </pluginManagement>

    </build>

    <profiles>
        <profile>
            <id>prepareJacocoAgent</id>
            <build>
                <plugins>
                    <plugin>
                        <groupId>org.jacoco</groupId>
                        <artifactId>jacoco-maven-plugin</artifactId>
                        <executions>
                            <execution>
                                <id>prepare-agent</id>
                                <goals>
                                    <goal>prepare-agent</goal>
                                </goals>
                            </execution>
                        </executions>
                    </plugin>
                </plugins>
            </build>
        </profile>

        <profile>
            <id>runSonar</id>
            <activation>
                <property>
                    <name>runSonar</name>
                </property>
            </activation>
            <build>
                <plugins>
                    <plugin>
                        <groupId>org.owasp</groupId>
                        <artifactId>dependency-check-maven</artifactId>
                        <executions>
                            <execution>
                                <phase>verify</phase>
                                <goals>
                                    <goal>aggregate</goal>
                                </goals>
                            </execution>
                        </executions>
                    </plugin>
                    <plugin>
                        <groupId>org.jacoco</groupId>
                        <artifactId>jacoco-maven-plugin</artifactId>
                        <executions>
                            <execution>
                                <id>report</id>
                                <goals>
                                    <goal>report</goal>
                                </goals>
                            </execution>
                        </executions>
                    </plugin>
                    <plugin>
                        <groupId>org.sonarsource.scanner.maven</groupId>
                        <artifactId>sonar-maven-plugin</artifactId>
                        <executions>
                            <execution>
                                <id>sonar</id>
                                <phase>verify</phase>
                                <goals>
                                    <goal>sonar</goal>
                                </goals>
                            </execution>
                        </executions>
                    </plugin>
                </plugins>
            </build>
        </profile>

        <profile>
            <id>central-release</id>
            <build>
                <plugins>
                    <plugin>
                        <groupId>org.apache.maven.plugins</groupId>
                        <artifactId>maven-source-plugin</artifactId>
                        <version>${maven-source-plugin.version}</version>
                        <executions>
                            <execution>
                                <id>attach-sources</id>
                                <goals>
                                    <goal>jar-no-fork</goal>
                                </goals>
                            </execution>
                        </executions>
                    </plugin>

                    <plugin>
                        <groupId>org.jetbrains.dokka</groupId>
                        <artifactId>dokka-maven-plugin</artifactId>
                        <version>${maven-dokka-plugin.version}</version>
                        <executions>
                            <execution>
                                <phase>prepare-package</phase>
                                <goals>
                                    <goal>javadocJar</goal>
                                </goals>
                            </execution>
                        </executions>
                        <configuration>
                            <sourceLinks>
                                <link>
                                    <url>https://github.com/better-care/web-template</url>
                                    <lineSuffix>#L</lineSuffix>
                                </link>
                            </sourceLinks>
                        </configuration>
                    </plugin>

                    <plugin>
                        <groupId>org.sonatype.plugins</groupId>
                        <artifactId>nexus-staging-maven-plugin</artifactId>
                        <version>${maven-nexus-staging-plugin.version}</version>
                        <extensions>true</extensions>
                        <configuration>
                            <serverId>ossrh</serverId>
                            <nexusUrl>https://s01.oss.sonatype.org</nexusUrl>
                            <autoReleaseAfterClose>true</autoReleaseAfterClose>
                        </configuration>
                    </plugin>

                    <plugin>
                        <groupId>org.apache.maven.plugins</groupId>
                        <artifactId>maven-gpg-plugin</artifactId>
                        <version>${maven-gpg-plugin.version}</version>
                        <executions>
                            <execution>
                                <id>sign-artifacts</id>
                                <phase>verify</phase>
                                <goals>
                                    <goal>sign</goal>
                                </goals>
                                <configuration>
                                    <gpgArguments>
                                        <arg>--pinentry-mode</arg>
                                        <arg>loopback</arg>
                                    </gpgArguments>
                                </configuration>
                            </execution>
                        </executions>
                    </plugin>

                </plugins>
            </build>
        </profile>
    </profiles>

    <licenses>
        <license>
            <name>The Apache License, Version 2.0</name>
            <url>http://www.apache.org/licenses/LICENSE-2.0.txt</url>
        </license>
    </licenses>

    <scm>
        <connection>scm:git:git://github.com:better-care/web-template.git</connection>
        <developerConnection>scm:git:ssh://github.com:better-care/web-template.git</developerConnection>
        <url>https://github.com/better-care/web-template/tree/master/</url>
    </scm>

    <developers>
        <developer>
            <name>Bostjan Lah</name>
            <email>bostjan.lah@better.care</email>
            <organization>Better Ltd</organization>
            <organizationUrl>https://www.better.care/</organizationUrl>
        </developer>

        <developer>
            <name>Matija Polajnar</name>
            <email>matija.polajnar@better.care</email>
            <organization>Better Ltd</organization>
            <organizationUrl>https://www.better.care/</organizationUrl>
        </developer>

        <developer>
            <name>Primož Delopst</name>
            <email>primoz.delopst@better.care</email>
            <organization>Better Ltd</organization>
            <organizationUrl>https://www.better.care/</organizationUrl>
        </developer>

        <developer>
            <name>Dušan Marković</name>
            <email>dusan.markovic@better.care</email>
            <organization>Better Ltd</organization>
            <organizationUrl>https://www.better.care/</organizationUrl>
        </developer>

        <developer>
            <name>Matic Ribič</name>
            <email>matic.ribic@better.care</email>
            <organization>Better Ltd</organization>
            <organizationUrl>https://www.better.care/</organizationUrl>
        </developer>
    </developers>

    <distributionManagement>
        <snapshotRepository>
            <id>ossrh</id>
            <url>https://s01.oss.sonatype.org/content/repositories/snapshots</url>
        </snapshotRepository>

        <repository>
            <id>ossrh</id>
            <url>https://s01.oss.sonatype.org/service/local/staging/deploy/maven2/</url>
        </repository>
    </distributionManagement>
</project><|MERGE_RESOLUTION|>--- conflicted
+++ resolved
@@ -33,28 +33,18 @@
         <jetbrains-annotations.version>23.1.0</jetbrains-annotations.version>
         <log4j-api-kotlin.version>1.2.0</log4j-api-kotlin.version>
 
-<<<<<<< HEAD
-        <ehr-common.version>4.0.0-4X2</ehr-common.version>
-=======
-        <ehr-common.version>4.0.0</ehr-common.version>
->>>>>>> deca48ae
-
-        <assertj.version>3.24.2</assertj.version>
+        <ehr-common.version>4.0.0-SNAPSHOT</ehr-common.version>
+
+        <assertj.version>3.25.3</assertj.version>
         <commons-io.version>2.11.0</commons-io.version>
         <commons-lang3.version>3.12.0</commons-lang3.version>
         <commons-math3.version>3.6.1</commons-math3.version>
-<<<<<<< HEAD
-        <jackson.version>2.15.0</jackson.version>
-        <jakarta.xml.bind.version>4.0.0</jakarta.xml.bind.version>
+        <jackson.version>2.17.1</jackson.version>
+        <jakarta.xml.bind.version>4.0.2</jakarta.xml.bind.version>
         <jakarta.xml.version>4.0.2</jakarta.xml.version>
-=======
-        <jackson.version>2.15.2</jackson.version>
-        <jakarta.xml.bind.version>2.3.3</jakarta.xml.bind.version>
-        <jakarta.xml.version>2.3.6</jakarta.xml.version>
->>>>>>> deca48ae
         <joda-time.version>2.12.5</joda-time.version>
         <jsonassert.version>1.5.1</jsonassert.version>
-        <jupiter.version>5.9.3</jupiter.version>
+        <jupiter.version>5.10.2</jupiter.version>
 
         <maven.compiler.source>${java.version}</maven.compiler.source>
         <maven.compiler.target>${java.version}</maven.compiler.target>
