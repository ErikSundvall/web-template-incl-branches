--- conflicted
+++ resolved
@@ -33,11 +33,7 @@
         <jetbrains-annotations.version>20.1.0</jetbrains-annotations.version>
         <log4j-api-kotlin.version>1.2.0</log4j-api-kotlin.version>
 
-<<<<<<< HEAD
-        <ehr-common.version>4.0.0-A12</ehr-common.version>
-=======
         <ehr-common.version>4.0.0-A14</ehr-common.version>
->>>>>>> 9372f596
 
         <assertj.version>3.24.2</assertj.version>
         <commons-io.version>2.11.0</commons-io.version>
@@ -47,29 +43,23 @@
         <jakarta.xml.bind.version>2.3.3</jakarta.xml.bind.version>
         <jakarta.xml.version>2.3.6</jakarta.xml.version>
         <joda-time.version>2.12.5</joda-time.version>
-        <jupiter.version>5.9.2</jupiter.version>
+        <jsonassert.version>1.5.1</jsonassert.version>
+        <jupiter.version>5.9.3</jupiter.version>
 
         <maven.compiler.source>${java.version}</maven.compiler.source>
         <maven.compiler.target>${java.version}</maven.compiler.target>
 
-        <maven-clean-plugin.version>3.2.0</maven-clean-plugin.version>
-        <maven-compiler-plugin.version>3.10.1</maven-compiler-plugin.version>
-        <maven-dependency-check-plugin.version>8.2.1</maven-dependency-check-plugin.version>
+        <maven-clean-plugin.version>3.3.1</maven-clean-plugin.version>
+        <maven-compiler-plugin.version>3.11.0</maven-compiler-plugin.version>
+        <maven-dependency-check-plugin.version>8.3.1</maven-dependency-check-plugin.version>
         <maven-dokka-plugin.version>${kotlin.version}</maven-dokka-plugin.version>
-        <maven-enforcer-plugin.version>3.1.0</maven-enforcer-plugin.version>
+        <maven-enforcer-plugin.version>3.3.0</maven-enforcer-plugin.version>
         <maven-gpg-plugin.version>1.6</maven-gpg-plugin.version>
         <maven-install-plugin.version>3.1.1</maven-install-plugin.version>
-<<<<<<< HEAD
         <maven-jacoco-plugin.version>0.8.10</maven-jacoco-plugin.version>
         <maven-jar-plugin.version>3.3.0</maven-jar-plugin.version>
         <maven-nexus-staging-plugin.version>1.6.13</maven-nexus-staging-plugin.version>
         <maven-resources-plugin.version>3.3.1</maven-resources-plugin.version>
-=======
-        <maven-jacoco-plugin.version>0.8.8</maven-jacoco-plugin.version>
-        <maven-jar-plugin.version>3.2.0</maven-jar-plugin.version>
-        <maven-nexus-staging-plugin.version>1.6.13</maven-nexus-staging-plugin.version>
-        <maven-resources-plugin.version>3.1.0</maven-resources-plugin.version>
->>>>>>> 9372f596
         <maven-scm-provider-gitexe.version>1.9.5</maven-scm-provider-gitexe.version>
         <maven-sonar-plugin.version>3.9.1.2184</maven-sonar-plugin.version>
         <maven-source-plugin.version>3.3.0</maven-source-plugin.version>
@@ -87,7 +77,6 @@
 
         <project.build.sourceEncoding>UTF-8</project.build.sourceEncoding>
         <project.reporting.outputEncoding>UTF-8</project.reporting.outputEncoding>
-        <jsonassert.version>1.5.1</jsonassert.version>
     </properties>
 
     <dependencyManagement>
