<?xml version="1.0" encoding="UTF-8"?>
<!--
	Copyright 2021 Better Ltd (www.better.care)

	Licensed under the Apache License, Version 2.0 (the "License");
	you may not use this file except in compliance with the License.
	You may obtain a copy of the License at

	http://www.apache.org/licenses/LICENSE-2.0

	Unless required by applicable law or agreed to in writing, software
	distributed under the License is distributed on an "AS IS" BASIS,
	WITHOUT WARRANTIES OR CONDITIONS OF ANY KIND, either express or implied.
	See the License for the specific language governing permissions and
	limitations under the License.
--><project xmlns="http://maven.apache.org/POM/4.0.0" xmlns:xsi="http://www.w3.org/2001/XMLSchema-instance" xsi:schemaLocation="http://maven.apache.org/POM/4.0.0 http://maven.apache.org/xsd/maven-4.0.0.xsd">
    <modelVersion>4.0.0</modelVersion>

    <groupId>care.better.platform</groupId>
    <artifactId>web-template</artifactId>
    <version>3.2.3-SNAPSHOT</version>

    <name>${project.groupId}:${project.artifactId}</name>
    <description>WebTemplate implementation for openEHR CDR</description>
    <url>https://github.com/better-care/web-template</url>

    <packaging>jar</packaging>

    <properties>
        <java.version>1.8</java.version>
        <kotlin.version>1.5.30</kotlin.version>
        <project.build.sourceEncoding>UTF-8</project.build.sourceEncoding>

        <jetbrains-annotations.version>20.1.0</jetbrains-annotations.version>
        <log4j-api-kotlin.version>1.0.0</log4j-api-kotlin.version>

<<<<<<< HEAD
        <ehr-common.version>3.2.2-A3</ehr-common.version>
=======
        <ehr-common.version>3.1.8-A4</ehr-common.version>
>>>>>>> a205e30f

        <jackson.version>2.13.4</jackson.version>
        <jakarta.xml.version>2.3.3</jakarta.xml.version>
        <joda-time.version>2.10.8</joda-time.version>
        <commons-lang3.version>3.12.0</commons-lang3.version>
        <commons-io.version>2.8.0</commons-io.version>
        <commons-math3.version>3.6.1</commons-math3.version>
        <assertj.version>3.21.0</assertj.version>
        <jupiter.version>5.8.1</jupiter.version>

        <maven.compiler.source>${java.version}</maven.compiler.source>
        <maven.compiler.target>${java.version}</maven.compiler.target>

        <maven-compiler-plugin.version>3.8.1</maven-compiler-plugin.version>
        <maven-dokka-plugin.version>1.5.30</maven-dokka-plugin.version>
        <maven-enforcer-plugin.version>3.0.0</maven-enforcer-plugin.version>
        <maven-gpg-plugin.version>1.6</maven-gpg-plugin.version>
        <maven-jacoco-plugin.version>0.8.7</maven-jacoco-plugin.version>
        <maven-nexus-staging-plugin.version>1.6.8</maven-nexus-staging-plugin.version>
        <maven-scm-provider-gitexe.version>1.9.5</maven-scm-provider-gitexe.version>
        <maven-source-plugin.version>3.2.1</maven-source-plugin.version>
        <maven-surefire-plugin.version>2.22.2</maven-surefire-plugin.version>
    </properties>

    <dependencyManagement>
        <dependencies>
            <dependency>
                <groupId>org.jetbrains</groupId>
                <artifactId>annotations</artifactId>
                <version>${jetbrains-annotations.version}</version>
            </dependency>

            <dependency>
                <groupId>org.jetbrains.kotlin</groupId>
                <artifactId>kotlin-reflect</artifactId>
                <version>${kotlin.version}</version>
            </dependency>

            <dependency>
                <groupId>joda-time</groupId>
                <artifactId>joda-time</artifactId>
                <version>${joda-time.version}</version>
            </dependency>
        </dependencies>
    </dependencyManagement>

    <dependencies>
        <dependency>
            <groupId>org.jetbrains.kotlin</groupId>
            <artifactId>kotlin-reflect</artifactId>
            <version>${kotlin.version}</version>
        </dependency>

        <dependency>
            <groupId>org.jetbrains.kotlin</groupId>
            <artifactId>kotlin-stdlib</artifactId>
            <version>${kotlin.version}</version>
        </dependency>

        <dependency>
            <groupId>org.jetbrains.kotlin</groupId>
            <artifactId>kotlin-stdlib-jdk8</artifactId>
            <version>${kotlin.version}</version>
        </dependency>

        <dependency>
            <groupId>org.jetbrains</groupId>
            <artifactId>annotations</artifactId>
            <version>${jetbrains-annotations.version}</version>
        </dependency>

        <dependency>
            <groupId>care.better.platform</groupId>
            <artifactId>ehr-common-model</artifactId>
            <version>${ehr-common.version}</version>
        </dependency>

        <dependency>
            <groupId>care.better.platform</groupId>
            <artifactId>ehr-common-utils</artifactId>
            <version>${ehr-common.version}</version>
        </dependency>

        <dependency>
            <groupId>care.better.platform</groupId>
            <artifactId>ehr-common-time</artifactId>
            <version>${ehr-common.version}</version>
        </dependency>

        <dependency>
            <groupId>care.better.platform</groupId>
            <artifactId>ehr-common-json-jackson</artifactId>
            <version>${ehr-common.version}</version>
        </dependency>

        <dependency>
            <groupId>care.better.platform</groupId>
            <artifactId>ehr-common-terminology</artifactId>
            <version>${ehr-common.version}</version>
        </dependency>

        <dependency>
            <groupId>care.better.platform</groupId>
            <artifactId>ehr-common-xml-jaxb</artifactId>
            <version>${ehr-common.version}</version>
        </dependency>

        <dependency>
            <groupId>care.better.platform</groupId>
            <artifactId>ehr-common-path</artifactId>
            <version>${ehr-common.version}</version>
        </dependency>

        <dependency>
            <groupId>care.better.platform</groupId>
            <artifactId>ehr-common-amnode</artifactId>
            <version>${ehr-common.version}</version>
        </dependency>

        <dependency>
            <groupId>org.apache.commons</groupId>
            <artifactId>commons-lang3</artifactId>
            <version>${commons-lang3.version}</version>
        </dependency>

        <dependency>
            <groupId>com.fasterxml.jackson.datatype</groupId>
            <artifactId>jackson-datatype-joda</artifactId>
            <version>${jackson.version}</version>
        </dependency>

        <dependency>
            <groupId>com.fasterxml.jackson.datatype</groupId>
            <artifactId>jackson-datatype-jsr310</artifactId>
            <version>${jackson.version}</version>
        </dependency>

        <dependency>
            <groupId>com.fasterxml.jackson.module</groupId>
            <artifactId>jackson-module-kotlin</artifactId>
            <version>${jackson.version}</version>
        </dependency>

        <dependency>
            <groupId>jakarta.xml.bind</groupId>
            <artifactId>jakarta.xml.bind-api</artifactId>
            <version>${jakarta.xml.version}</version>
        </dependency>

        <dependency>
            <groupId>com.sun.xml.bind</groupId>
            <artifactId>jaxb-impl</artifactId>
            <version>${jakarta.xml.version}</version>
            <scope>runtime</scope>
        </dependency>

        <dependency>
            <groupId>commons-io</groupId>
            <artifactId>commons-io</artifactId>
            <version>${commons-io.version}</version>
        </dependency>

        <dependency>
            <groupId>org.apache.commons</groupId>
            <artifactId>commons-math3</artifactId>
            <version>${commons-math3.version}</version>
            <scope>test</scope>
        </dependency>

        <dependency>
            <groupId>org.assertj</groupId>
            <artifactId>assertj-core</artifactId>
            <version>${assertj.version}</version>
            <scope>test</scope>
        </dependency>

        <dependency>
            <groupId>org.junit.jupiter</groupId>
            <artifactId>junit-jupiter-engine</artifactId>
            <version>${jupiter.version}</version>
            <scope>test</scope>
        </dependency>

        <dependency>
            <groupId>org.junit.jupiter</groupId>
            <artifactId>junit-jupiter-api</artifactId>
            <version>${jupiter.version}</version>
            <scope>test</scope>
        </dependency>

        <dependency>
            <groupId>org.junit.jupiter</groupId>
            <artifactId>junit-jupiter-params</artifactId>
            <version>${jupiter.version}</version>
            <scope>test</scope>
        </dependency>
    </dependencies>

    <build>
        <sourceDirectory>${project.basedir}/src/main/kotlin</sourceDirectory>
        <testSourceDirectory>${project.basedir}/src/test/kotlin</testSourceDirectory>
        <plugins>
            <plugin>
                <groupId>org.jetbrains.kotlin</groupId>
                <artifactId>kotlin-maven-plugin</artifactId>
                <version>${kotlin.version}</version>
                <executions>
                    <execution>
                        <id>compile</id>
                        <phase>compile</phase>
                        <goals>
                            <goal>compile</goal>
                        </goals>
                        <configuration>
                            <sourceDirs>
                                <sourceDir>${project.basedir}/src/main/kotlin</sourceDir>
                            </sourceDirs>
                        </configuration>
                    </execution>
                    <execution>
                        <id>test-compile</id>
                        <phase>test-compile</phase>
                        <goals>
                            <goal>test-compile</goal>
                        </goals>
                        <configuration>
                            <sourceDirs>
                                <sourceDir>${project.basedir}/src/test/kotlin</sourceDir>
                            </sourceDirs>
                        </configuration>
                    </execution>
                </executions>
                <configuration>
                    <jvmTarget>${java.version}</jvmTarget>
                    <args>
                        <arg>-Xjsr305=strict</arg>
                        <arg>-Xjvm-default=all-compatibility</arg>
                    </args>
                </configuration>
                <dependencies>
                    <dependency>
                        <groupId>org.jetbrains.kotlin</groupId>
                        <artifactId>kotlin-maven-noarg</artifactId>
                        <version>${kotlin.version}</version>
                    </dependency>
                    <dependency>
                        <groupId>org.jetbrains.kotlin</groupId>
                        <artifactId>kotlin-maven-allopen</artifactId>
                        <version>${kotlin.version}</version>
                    </dependency>
                </dependencies>
            </plugin>

            <plugin>
                <groupId>org.apache.maven.plugins</groupId>
                <artifactId>maven-enforcer-plugin</artifactId>
                <version>${maven-enforcer-plugin.version}</version>
                <executions>
                    <execution>
                        <id>enforce</id>
                        <configuration>
                            <rules>
                                <dependencyConvergence />
                            </rules>
                        </configuration>
                        <goals>
                            <goal>enforce</goal>
                        </goals>
                    </execution>
                </executions>
            </plugin>

            <plugin>
                <groupId>org.apache.maven.plugins</groupId>
                <artifactId>maven-surefire-plugin</artifactId>
                <version>${maven-surefire-plugin.version}</version>
            </plugin>
        </plugins>
    </build>

    <profiles>
        <profile>
            <id>code-coverage</id>
            <build>
                <plugins>
                    <plugin>
                        <groupId>org.jacoco</groupId>
                        <artifactId>jacoco-maven-plugin</artifactId>
                        <version>${maven-jacoco-plugin.version}</version>
                        <executions>
                            <execution>
                                <goals>
                                    <goal>prepare-agent</goal>
                                </goals>
                            </execution>
                            <execution>
                                <id>report</id>
                                <phase>test</phase>
                                <goals>
                                    <goal>report</goal>
                                </goals>
                                <configuration>
                                    <outputDirectory>target/jacoco-report</outputDirectory>
                                </configuration>
                            </execution>
                        </executions>
                    </plugin>
                </plugins>
            </build>
        </profile>

        <profile>
            <id>central-release</id>
            <build>
                <plugins>
                    <plugin>
                        <groupId>org.apache.maven.plugins</groupId>
                        <artifactId>maven-source-plugin</artifactId>
                        <version>${maven-source-plugin.version}</version>
                        <executions>
                            <execution>
                                <id>attach-sources</id>
                                <goals>
                                    <goal>jar-no-fork</goal>
                                </goals>
                            </execution>
                        </executions>
                    </plugin>

                    <plugin>
                        <groupId>org.jetbrains.dokka</groupId>
                        <artifactId>dokka-maven-plugin</artifactId>
                        <version>${maven-dokka-plugin.version}</version>
                        <executions>
                            <execution>
                                <phase>prepare-package</phase>
                                <goals>
                                    <goal>javadocJar</goal>
                                </goals>
                            </execution>
                        </executions>
                        <configuration>
                            <sourceLinks>
                                <link>
                                    <url>https://github.com/better-care/web-template</url>
                                    <lineSuffix>#L</lineSuffix>
                                </link>
                            </sourceLinks>
                        </configuration>
                    </plugin>

                    <plugin>
                        <groupId>org.sonatype.plugins</groupId>
                        <artifactId>nexus-staging-maven-plugin</artifactId>
                        <version>${maven-nexus-staging-plugin.version}</version>
                        <extensions>true</extensions>
                        <configuration>
                            <serverId>ossrh</serverId>
                            <nexusUrl>https://s01.oss.sonatype.org</nexusUrl>
                            <autoReleaseAfterClose>true</autoReleaseAfterClose>
                        </configuration>
                    </plugin>

                    <plugin>
                        <groupId>org.apache.maven.plugins</groupId>
                        <artifactId>maven-gpg-plugin</artifactId>
                        <version>${maven-gpg-plugin.version}</version>
                        <executions>
                            <execution>
                                <id>sign-artifacts</id>
                                <phase>verify</phase>
                                <goals>
                                    <goal>sign</goal>
                                </goals>
                                <configuration>
                                    <gpgArguments>
                                        <arg>--pinentry-mode</arg>
                                        <arg>loopback</arg>
                                    </gpgArguments>
                                </configuration>
                            </execution>
                        </executions>
                    </plugin>

                </plugins>
            </build>
        </profile>
    </profiles>

    <licenses>
        <license>
            <name>The Apache License, Version 2.0</name>
            <url>http://www.apache.org/licenses/LICENSE-2.0.txt</url>
        </license>
    </licenses>

    <scm>
        <connection>scm:git:git://github.com:better-care/web-template.git</connection>
        <developerConnection>scm:git:ssh://github.com:better-care/web-template.git</developerConnection>
        <url>https://github.com/better-care/web-template/tree/master/</url>
    </scm>

    <developers>
        <developer>
            <name>Bostjan Lah</name>
            <email>bostjan.lah@better.care</email>
            <organization>Better Ltd</organization>
            <organizationUrl>https://www.better.care/</organizationUrl>
        </developer>

        <developer>
            <name>Matija Polajnar</name>
            <email>matija.polajnar@better.care</email>
            <organization>Better Ltd</organization>
            <organizationUrl>https://www.better.care/</organizationUrl>
        </developer>

        <developer>
            <name>Primož Delopst</name>
            <email>primoz.delopst@better.care</email>
            <organization>Better Ltd</organization>
            <organizationUrl>https://www.better.care/</organizationUrl>
        </developer>

        <developer>
            <name>Dušan Marković</name>
            <email>dusan.markovic@better.care</email>
            <organization>Better Ltd</organization>
            <organizationUrl>https://www.better.care/</organizationUrl>
        </developer>

        <developer>
            <name>Domen Muren</name>
            <email>domen.muren@better.care</email>
            <organization>Better Ltd</organization>
            <organizationUrl>https://www.better.care/</organizationUrl>
        </developer>

        <developer>
            <name>Matic Ribič</name>
            <email>matic.ribic@better.care</email>
            <organization>Better Ltd</organization>
            <organizationUrl>https://www.better.care/</organizationUrl>
        </developer>
    </developers>

    <distributionManagement>
        <snapshotRepository>
            <id>ossrh</id>
            <url>https://s01.oss.sonatype.org/content/repositories/snapshots</url>
        </snapshotRepository>

        <repository>
            <id>ossrh</id>
            <url>https://s01.oss.sonatype.org/service/local/staging/deploy/maven2/</url>
        </repository>
    </distributionManagement>
</project><|MERGE_RESOLUTION|>--- conflicted
+++ resolved
@@ -34,11 +34,7 @@
         <jetbrains-annotations.version>20.1.0</jetbrains-annotations.version>
         <log4j-api-kotlin.version>1.0.0</log4j-api-kotlin.version>
 
-<<<<<<< HEAD
-        <ehr-common.version>3.2.2-A3</ehr-common.version>
-=======
-        <ehr-common.version>3.1.8-A4</ehr-common.version>
->>>>>>> a205e30f
+        <ehr-common.version>3.2.2-A4</ehr-common.version>
 
         <jackson.version>2.13.4</jackson.version>
         <jakarta.xml.version>2.3.3</jakarta.xml.version>
