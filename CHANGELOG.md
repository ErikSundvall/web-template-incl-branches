--- conflicted
+++ resolved
@@ -2,19 +2,17 @@
 
 All notable changes to this project will be documented in this file.
 
-<<<<<<< HEAD
+## 4.0.1 -
+
+- Fix `feeder_audit/originating_system_audit/time` handling in FLAT format input
+- Fix Null Pointer Exception when a multiple-occurrence Locatable has a null name
+
 ## 4.0.0 - 2024-02-15
 
 - Initial 4.0.x version based on 3.2.6
 - Java 17 supported and required
 - Based on Kotlin 1.9.20
 - Support for `|formatting` attribute on DV_TEXT and DV_CODED_TEXT
-=======
-## 3.2.7 - 2024-03-29
-
-- Fix `feeder_audit/originating_system_audit/time` handling in FLAT format input
-- Fix Null Pointer Exception when a multiple-occurrence Locatable has a null name
->>>>>>> 3f9083f6
 
 ## 3.2.6 - 2024-02-12
 
