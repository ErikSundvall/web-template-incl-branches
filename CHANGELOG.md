# Changelog

All notable changes to this project will be documented in this file.

<<<<<<< HEAD
## 4.0.1 -
=======
## 3.2.8 - 2024-05-23

- Add support for GENERIC_ENTRY conversion

## 3.2.7 - 2024-03-29
>>>>>>> 61feb510

- Fix `feeder_audit/originating_system_audit/time` handling in FLAT format input
- Fix Null Pointer Exception when a multiple-occurrence Locatable has a null name

## 4.0.0 - 2024-02-15

- Initial 4.0.x version based on 3.2.6
- Java 17 supported and required
- Based on Kotlin 1.9.20
- Support for `|formatting` attribute on DV_TEXT and DV_CODED_TEXT

## 3.2.6 - 2024-02-12

- Fix DV_PROPORTION conversion to ignore values with null numerator

## 3.2.5 - 2023-09-20

- Fix ctx/action_time to fall back to ctx/time (instead of current time)
- Fix DV_ORDINAL and DV_SCALE conversion to support templates without value list constraints
- Update dependencies versions due to regular security updates

## 3.2.4 - 2023-06-20

- Increase dependencies versions (commons-io, jackson, kotlin)

## 3.2.3 - 2023-04-07

- Bump ehr-common dependency version to 3.2.2

## 3.2.2 - 2023-02-15

- Fix issue that participation_function attribute was not handled correctly if participation_id attribute was not present

## 3.2.1 - 2022-12-22

- Add possibility to have transient attributes
- Bump jackson dependencies version to 2.13.4
- Open web template functions for external usage
- Allow null values to be passed to builders' "with" methods
- Bump ehr-common dependency version to 3.2.1

## 3.2.0 - 2022-06-23

- Bump ehr-common dependency version to 3.2.0
- Apply changes from 3.1 branch

## 3.1.13 - 2023-06-20

- Increase dependencies versions (commons-io, jackson, kotlin)

## 3.1.12 - 2023-02-15

- Fix issue that participation_function attribute was not handled correctly if participation_id attribute was not present

## 3.1.11 - 2022-12-21

- Allow null values to be passed to builders' "with" methods

## 3.1.10 - 2022-12-01

- Open web template functions for external usage

## 3.1.9 - 2022-10-28

- Bump ehr-common dependency version to 3.1.7
- Bump jackson dependencies version to 2.13.4

## 3.1.8 - 2022-10-28

- Bump ehr-common dependency version to 3.1.5

## 3.1.7 - 2022-10-13

- Add possibility to have transient attributes

## 3.1.6 - 2022-06-13

- Add the possibility to copy ConversionContext with a different web template or AQL path
- Coded texts fields with local (template) terminology can't be created without a value through web templates

## 3.1.5 - 2022-04-07

- Add possibility to add other details to web template

## 3.1.4 - 2022-01-27

- Bump ehr-common dependency version to 3.1.4
- Deprecate LocaleBasedValueConverter

## 3.1.3 - 2021-12-06

- Bump ehr-common dependency version to 3.1.3

## 3.1.2 - 2021-10-29

- Bump ehr-common dependency version to 3.1.2

## 3.1.1 - 2021-11-26

- Bump Kotlin dependencies to 1.5.31
- Bump Jackson dependencies to 2.13.0
- Fix an issue that feeder system audit was stored in the originating system audit when the composition was converted from the STRUCTURED or FLAT format
- Fix timezone issue in tests

## 3.1.0 - 2021-10-29

- Initial release<|MERGE_RESOLUTION|>--- conflicted
+++ resolved
@@ -2,18 +2,11 @@
 
 All notable changes to this project will be documented in this file.
 
-<<<<<<< HEAD
-## 4.0.1 -
-=======
-## 3.2.8 - 2024-05-23
-
-- Add support for GENERIC_ENTRY conversion
-
-## 3.2.7 - 2024-03-29
->>>>>>> 61feb510
+## 4.0.1 - 2024-05-23
 
 - Fix `feeder_audit/originating_system_audit/time` handling in FLAT format input
 - Fix Null Pointer Exception when a multiple-occurrence Locatable has a null name
+- Add support for GENERIC_ENTRY conversion
 
 ## 4.0.0 - 2024-02-15
 
