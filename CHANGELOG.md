# Changelog

All notable changes to this project will be documented in this file.

<<<<<<< HEAD
## 3.2.0 - 2022-06-23

- Bump ehr-common dependency version to 3.2.0
- Apply changes from 3.1 branch

## 3.1.17 - 2022-10-13 
=======
## 3.1.10 - 2022-12-01

- Open web template functions for external usage

## 3.1.9 - 2022-10-28 

- Bump ehr-common dependency version to 3.1.7
- Bump jackson dependencies version to 2.13.4

## 3.1.8 - 2022-10-28 

- Bump ehr-common dependency version to 3.1.5

## 3.1.7 - 2022-10-13 
>>>>>>> 6469e67d

- Add possibility to have transient attributes

## 3.1.6 - 2022-06-13

- Add the possibility to copy ConversionContext with a different web template or AQL path
- Coded texts fields with local (template) terminology can't be created without a value through web templates

## 3.1.5 - 2022-04-07

- Add possibility to add other details to web template

## 3.1.4 - 2022-01-27

- Bump ehr-common dependency version to 3.1.4
- Deprecate LocaleBasedValueConverter

## 3.1.3 - 2021-12-06

- Bump ehr-common dependency version to 3.1.3

## 3.1.2 - 2021-10-29

- Bump ehr-common dependency version to 3.1.2

## 3.1.1 - 2021-11-26

- Bump Kotlin dependencies to 1.5.31
- Bump Jackson dependencies to 2.13.0
- Fix an issue that feeder system audit was stored in the originating system audit when the composition was converted from the STRUCTURED or FLAT format
- Fix timezone issue in tests

## 3.1.0 - 2021-10-29

- Initial release<|MERGE_RESOLUTION|>--- conflicted
+++ resolved
@@ -2,14 +2,15 @@
 
 All notable changes to this project will be documented in this file.
 
-<<<<<<< HEAD
 ## 3.2.0 - 2022-06-23
 
 - Bump ehr-common dependency version to 3.2.0
 - Apply changes from 3.1 branch
 
 ## 3.1.17 - 2022-10-13 
-=======
+
+- Add possibility to have transient attributes
+
 ## 3.1.10 - 2022-12-01
 
 - Open web template functions for external usage
@@ -24,7 +25,6 @@
 - Bump ehr-common dependency version to 3.1.5
 
 ## 3.1.7 - 2022-10-13 
->>>>>>> 6469e67d
 
 - Add possibility to have transient attributes
 
