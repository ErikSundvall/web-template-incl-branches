# Changelog

All notable changes to this project will be documented in this file.

<<<<<<< HEAD
=======
## 3.2.1 - 2022-12-22

- Add possibility to have transient attributes
- Bump jackson dependencies version to 2.13.4
- Open web template functions for external usage
- Allow null values to be passed to builders' "with" methods
- Bump ehr-common dependency version to 3.2.1

>>>>>>> b5068d96
## 3.2.0 - 2022-06-23

- Bump ehr-common dependency version to 3.2.0
- Apply changes from 3.1 branch

<<<<<<< HEAD
## 3.1.17 - 2022-10-13 

- Add possibility to have transient attributes
=======
## 3.1.11 - 2022-12-21

- Allow null values to be passed to builders' "with" methods
>>>>>>> b5068d96

## 3.1.10 - 2022-12-01

- Open web template functions for external usage

## 3.1.9 - 2022-10-28

- Bump ehr-common dependency version to 3.1.7
- Bump jackson dependencies version to 2.13.4

## 3.1.8 - 2022-10-28

- Bump ehr-common dependency version to 3.1.5

## 3.1.7 - 2022-10-13

- Add possibility to have transient attributes

## 3.1.6 - 2022-06-13

- Add the possibility to copy ConversionContext with a different web template or AQL path
- Coded texts fields with local (template) terminology can't be created without a value through web templates

## 3.1.5 - 2022-04-07

- Add possibility to add other details to web template

## 3.1.4 - 2022-01-27

- Bump ehr-common dependency version to 3.1.4
- Deprecate LocaleBasedValueConverter

## 3.1.3 - 2021-12-06

- Bump ehr-common dependency version to 3.1.3

## 3.1.2 - 2021-10-29

- Bump ehr-common dependency version to 3.1.2

## 3.1.1 - 2021-11-26

- Bump Kotlin dependencies to 1.5.31
- Bump Jackson dependencies to 2.13.0
- Fix an issue that feeder system audit was stored in the originating system audit when the composition was converted from the STRUCTURED or FLAT format
- Fix timezone issue in tests

## 3.1.0 - 2021-10-29

- Initial release<|MERGE_RESOLUTION|>--- conflicted
+++ resolved
@@ -2,8 +2,6 @@
 
 All notable changes to this project will be documented in this file.
 
-<<<<<<< HEAD
-=======
 ## 3.2.1 - 2022-12-22
 
 - Add possibility to have transient attributes
@@ -12,21 +10,14 @@
 - Allow null values to be passed to builders' "with" methods
 - Bump ehr-common dependency version to 3.2.1
 
->>>>>>> b5068d96
 ## 3.2.0 - 2022-06-23
 
 - Bump ehr-common dependency version to 3.2.0
 - Apply changes from 3.1 branch
 
-<<<<<<< HEAD
-## 3.1.17 - 2022-10-13 
-
-- Add possibility to have transient attributes
-=======
 ## 3.1.11 - 2022-12-21
 
 - Allow null values to be passed to builders' "with" methods
->>>>>>> b5068d96
 
 ## 3.1.10 - 2022-12-01
 
